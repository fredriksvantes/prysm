--- conflicted
+++ resolved
@@ -41,17 +41,15 @@
         "//endtoend/types:go_default_library",
         "//shared/bls:go_default_library",
         "//shared/params:go_default_library",
+        "//shared/slotutil:go_default_library",
         "//shared/testutil:go_default_library",
         "//shared/testutil/assert:go_default_library",
         "//shared/testutil/require:go_default_library",
         "@com_github_gogo_protobuf//types:go_default_library",
         "@com_github_prysmaticlabs_eth2_types//:go_default_library",
         "@com_github_prysmaticlabs_ethereumapis//eth/v1alpha1:go_default_library",
-<<<<<<< HEAD
+        "@com_github_sirupsen_logrus//:go_default_library",
         "@com_github_sirupsen_logrus//hooks/test:go_default_library",
-=======
-        "@com_github_sirupsen_logrus//:go_default_library",
->>>>>>> d7103fde
         "@org_golang_google_grpc//:go_default_library",
         "@org_golang_x_sync//errgroup:go_default_library",
     ],
