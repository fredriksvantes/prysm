--- conflicted
+++ resolved
@@ -19,13 +19,7 @@
         name = "lighthouse",
         sha256 = "bb41eaa2f01b1231c1a8b24f1b6296c134c654ecc2b24c7f2c877f97420503f1",
         build_file = "@prysm//testing/endtoend:lighthouse.BUILD",
-<<<<<<< HEAD
-        #   url = ("https://github.com/sigp/lighthouse/releases/download/%s/" + lighthouse_archive_name) % lighthouse_version,
-        # This is a compiled version of lighthouse from their `capella` branch at this commit
-        # https://github.com/sigp/lighthouse/commit/10d32ee04c416200205a051724daafb76ae2bc50. Lighthouse does not have support
-        # for all the capella features as of their latest release, so this is a temporary compromise to allow multiclient test
-        # runs till their official release includes the required capella features in.
-        url = "https://prysmaticlabs.com/uploads/misc/lighthouse-10d32e.tar.gz",
+        url = ("https://github.com/sigp/lighthouse/releases/download/%s/" + lighthouse_archive_name) % lighthouse_version,
     )
 
     http_archive(
@@ -35,7 +29,4 @@
         #   url = ("https://github.com/ralexstokes/mev-rs/releases/download/%s/" + mev_rs_archive_name) % mev_rs_version,
         # This is a compiled version with an older version of libc so that it can run on our infrastructure.
         url = "https://prysmaticlabs.com/uploads/misc/mev-rs-9cf220.tar.gz",
-=======
-        url = ("https://github.com/sigp/lighthouse/releases/download/%s/" + lighthouse_archive_name) % lighthouse_version,
->>>>>>> ba9a7445
     )