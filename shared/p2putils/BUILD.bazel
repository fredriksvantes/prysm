--- conflicted
+++ resolved
@@ -7,12 +7,8 @@
     visibility = ["//visibility:public"],
     deps = [
         "//beacon-chain/core/helpers:go_default_library",
-<<<<<<< HEAD
-        "//proto/beacon/p2p/v1:go_default_library",
+        "//proto/prysm/v2/state:go_default_library",
         "//shared/bytesutil:go_default_library",
-=======
-        "//proto/prysm/v2/state:go_default_library",
->>>>>>> 2d10bcf1
         "//shared/params:go_default_library",
         "@com_github_pkg_errors//:go_default_library",
         "@com_github_prysmaticlabs_eth2_types//:go_default_library",
@@ -25,7 +21,7 @@
     embed = [":go_default_library"],
     deps = [
         "//beacon-chain/core/helpers:go_default_library",
-        "//proto/beacon/p2p/v1:go_default_library",
+        "//proto/prysm/v2/state:go_default_library",
         "//shared/params:go_default_library",
         "//shared/testutil/assert:go_default_library",
         "@com_github_prysmaticlabs_eth2_types//:go_default_library",
