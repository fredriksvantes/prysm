--- conflicted
+++ resolved
@@ -2,7 +2,6 @@
 
 import (
 	"bytes"
-<<<<<<< HEAD
 	"context"
 
 	"github.com/pkg/errors"
@@ -18,9 +17,6 @@
 	"go.opencensus.io/trace"
 )
 
-type matchingTarget bool
-type matchingSource bool
-type matchingHead bool
 
 // ProcessAttestations applies processing operations to a block's inner attestation
 // records.
@@ -206,24 +202,6 @@
 	return beaconState, nil
 }
 
-// This returns the matching statues for attestation data's source target and head.
-func matchingStatus(beaconState state.BeaconState, data *ethpb.AttestationData, cp *ethpb.Checkpoint) (s matchingSource, t matchingTarget, h matchingHead, err error) {
-	s = matchingSource(attestationutil.CheckPointIsEqual(data.Source, cp))
-
-	r, err := helpers.BlockRoot(beaconState, data.Target.Epoch)
-	if err != nil {
-		return false, false, false, err
-	}
-	t = matchingTarget(bytes.Equal(r, data.Target.Root))
-
-	r, err = helpers.BlockRootAtSlot(beaconState, data.Slot)
-	if err != nil {
-		return false, false, false, err
-	}
-	h = matchingHead(bytes.Equal(r, data.BeaconBlockRoot))
-	return
-}
-
 // This rewards proposer by increasing proposer's balance with input reward numerator and calculated reward denominator.
 func rewardProposer(beaconState state.BeaconState, proposerRewardNumerator uint64) error {
 	proposerRewardDenominator := (params.BeaconConfig().WeightDenominator - params.BeaconConfig().ProposerWeight) * params.BeaconConfig().WeightDenominator / params.BeaconConfig().ProposerWeight
@@ -236,18 +214,6 @@
 	return helpers.IncreaseBalance(beaconState, i, proposerReward)
 }
 
-=======
-
-	"github.com/pkg/errors"
-	types "github.com/prysmaticlabs/eth2-types"
-	"github.com/prysmaticlabs/prysm/beacon-chain/core/helpers"
-	"github.com/prysmaticlabs/prysm/beacon-chain/state"
-	ethpb "github.com/prysmaticlabs/prysm/proto/prysm/v1alpha1"
-	"github.com/prysmaticlabs/prysm/shared/attestationutil"
-	"github.com/prysmaticlabs/prysm/shared/params"
-)
-
->>>>>>> 7a9c717a
 // HasValidatorFlag returns true if the flag at position has set.
 func HasValidatorFlag(flag, flagPosition uint8) bool {
 	return ((flag >> flagPosition) & 1) == 1
@@ -258,11 +224,6 @@
 	return flag | (1 << flagPosition)
 }
 
-<<<<<<< HEAD
-// This retrieves a map of attestation scoring based on Altair's participation flag indices.
-// This is used to facilitate process attestation during state transition.
-func attestationParticipationFlagIndices(beaconState state.BeaconStateAltair, data *ethpb.AttestationData, delay types.Slot) (map[uint8]bool, error) {
-=======
 // AttestationParticipationFlagIndices retrieves a map of attestation scoring based on Altair's participation flag indices.
 // This is used to facilitate process attestation during state transition and during upgrade to altair state.
 //
@@ -294,7 +255,6 @@
 //
 //    return participation_flag_indices
 func AttestationParticipationFlagIndices(beaconState state.BeaconStateAltair, data *ethpb.AttestationData, delay types.Slot) (map[uint8]bool, error) {
->>>>>>> 7a9c717a
 	currEpoch := helpers.CurrentEpoch(beaconState)
 	var justifiedCheckpt *ethpb.Checkpoint
 	if data.Target.Epoch == currEpoch {
@@ -303,33 +263,6 @@
 		justifiedCheckpt = beaconState.PreviousJustifiedCheckpoint()
 	}
 
-<<<<<<< HEAD
-	// Get matching participation flags.
-	matchingSource, matchingTarget, matchingHead, err := matchingStatus(beaconState, data, justifiedCheckpt)
-	if err != nil {
-		return nil, err
-	}
-	if !matchingSource {
-		return nil, errors.New("source epoch does not match")
-	}
-
-	// Process matched participation flags.
-	participatedFlags := make(map[uint8]bool)
-	sourceFlagIndex := params.BeaconConfig().TimelySourceFlagIndex
-	targetFlagIndex := params.BeaconConfig().TimelyTargetFlagIndex
-	headFlagIndex := params.BeaconConfig().TimelyHeadFlagIndex
-	if matchingSource && delay <= types.Slot(mathutil.IntegerSquareRoot(uint64(params.BeaconConfig().SlotsPerEpoch))) {
-		participatedFlags[sourceFlagIndex] = true
-	}
-	if matchingTarget && delay <= params.BeaconConfig().SlotsPerEpoch {
-		participatedFlags[targetFlagIndex] = true
-	}
-	matchingHeadTarget := bool(matchingHead) && bool(matchingTarget)
-	if matchingHeadTarget && delay == params.BeaconConfig().MinAttestationInclusionDelay {
-		participatedFlags[headFlagIndex] = true
-	}
-	return participatedFlags, nil
-=======
 	matchedSrc, matchedTgt, matchedHead, err := MatchingStatus(beaconState, data, justifiedCheckpt)
 	if err != nil {
 		return nil, err
@@ -380,5 +313,4 @@
 	}
 	matchedHead = bytes.Equal(r, data.BeaconBlockRoot)
 	return
->>>>>>> 7a9c717a
 }