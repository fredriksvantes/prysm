load("@prysm//tools/go:def.bzl", "go_library", "go_test")

go_library(
    name = "go_default_library",
    srcs = [
        "process.go",
        "upgrade.go",
    ],
    importpath = "github.com/prysmaticlabs/prysm/beacon-chain/core/execution",
    visibility = [
        "//beacon-chain:__subpackages__",
        "//testing/spectest:__subpackages__",
<<<<<<< HEAD
=======
        "//validator/client:__pkg__",
>>>>>>> 84335b00
    ],
    deps = [
        "//beacon-chain/core/blocks:go_default_library",
        "//beacon-chain/core/helpers:go_default_library",
        "//beacon-chain/core/time:go_default_library",
        "//beacon-chain/state:go_default_library",
        "//beacon-chain/state/v3:go_default_library",
        "//config/params:go_default_library",
        "//encoding/bytesutil:go_default_library",
        "//encoding/ssz:go_default_library",
        "//proto/prysm/v1alpha1:go_default_library",
        "//time/slots:go_default_library",
        "@com_github_pkg_errors//:go_default_library",
    ],
)

go_test(
    name = "go_default_test",
    srcs = ["upgrade_test.go"],
    deps = [
        ":go_default_library",
        "//beacon-chain/core/time:go_default_library",
        "//config/params:go_default_library",
        "//proto/prysm/v1alpha1:go_default_library",
        "//testing/require:go_default_library",
        "//testing/util:go_default_library",
    ],
)<|MERGE_RESOLUTION|>--- conflicted
+++ resolved
@@ -2,31 +2,19 @@
 
 go_library(
     name = "go_default_library",
-    srcs = [
-        "process.go",
-        "upgrade.go",
-    ],
+    srcs = ["upgrade.go"],
     importpath = "github.com/prysmaticlabs/prysm/beacon-chain/core/execution",
     visibility = [
         "//beacon-chain:__subpackages__",
         "//testing/spectest:__subpackages__",
-<<<<<<< HEAD
-=======
         "//validator/client:__pkg__",
->>>>>>> 84335b00
     ],
     deps = [
-        "//beacon-chain/core/blocks:go_default_library",
-        "//beacon-chain/core/helpers:go_default_library",
         "//beacon-chain/core/time:go_default_library",
         "//beacon-chain/state:go_default_library",
         "//beacon-chain/state/v3:go_default_library",
         "//config/params:go_default_library",
-        "//encoding/bytesutil:go_default_library",
-        "//encoding/ssz:go_default_library",
         "//proto/prysm/v1alpha1:go_default_library",
-        "//time/slots:go_default_library",
-        "@com_github_pkg_errors//:go_default_library",
     ],
 )
 
