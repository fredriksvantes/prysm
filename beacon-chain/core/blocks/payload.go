--- conflicted
+++ resolved
@@ -13,10 +13,7 @@
 	enginev1 "github.com/prysmaticlabs/prysm/proto/engine/v1"
 	ethpb "github.com/prysmaticlabs/prysm/proto/prysm/v1alpha1"
 	"github.com/prysmaticlabs/prysm/proto/prysm/v1alpha1/block"
-<<<<<<< HEAD
-=======
 	"github.com/prysmaticlabs/prysm/proto/prysm/v1alpha1/wrapper"
->>>>>>> 172606bc
 	"github.com/prysmaticlabs/prysm/runtime/version"
 	"github.com/prysmaticlabs/prysm/time/slots"
 )
@@ -79,17 +76,11 @@
 // Spec code:
 // def is_execution_enabled(state: BeaconState, body: BeaconBlockBody) -> bool:
 //    return is_merge_block(state, body) or is_merge_complete(state)
-<<<<<<< HEAD
-// Deprecated: Use `IsExecutionEnabledUsingHeader` instead.
-func ExecutionEnabled(st state.BeaconState, body block.BeaconBlockBody) (bool, error) {
-	if st.Version() == version.Phase0 || st.Version() == version.Altair {
-=======
 func IsExecutionEnabled(st state.BeaconState, body block.BeaconBlockBody) (bool, error) {
 	if st == nil || body == nil {
 		return false, errors.New("nil state or block body")
 	}
 	if IsPreBellatrixVersion(st.Version()) {
->>>>>>> 172606bc
 		return false, nil
 	}
 	header, err := st.LatestExecutionPayloadHeader()
@@ -100,25 +91,17 @@
 }
 
 // IsExecutionEnabledUsingHeader returns true if the execution is enabled using post processed payload header and block body.
-<<<<<<< HEAD
-// This is an optimized version of ExecutionEnabled where beacon state is not required as an argument.
-=======
 // This is an optimized version of IsExecutionEnabled where beacon state is not required as an argument.
->>>>>>> 172606bc
 func IsExecutionEnabledUsingHeader(header *ethpb.ExecutionPayloadHeader, body block.BeaconBlockBody) (bool, error) {
 	if !isEmptyHeader(header) {
 		return true, nil
 	}
-<<<<<<< HEAD
-	return ExecutionBlock(body)
-=======
 	return IsExecutionBlock(body)
 }
 
 // IsPreBellatrixVersion returns true if input version is before bellatrix fork.
 func IsPreBellatrixVersion(v int) bool {
 	return v == version.Phase0 || v == version.Altair
->>>>>>> 172606bc
 }
 
 // ValidatePayloadWhenMergeCompletes validates if payload is valid versus input beacon state.
