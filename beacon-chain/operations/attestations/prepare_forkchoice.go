package attestations

import (
	"bytes"
	"context"
	"errors"
	"time"

	"github.com/prometheus/client_golang/prometheus"
	"github.com/prometheus/client_golang/prometheus/promauto"
	"github.com/prysmaticlabs/go-bitfield"
	"github.com/prysmaticlabs/prysm/v4/config/params"
	"github.com/prysmaticlabs/prysm/v4/crypto/hash"
	ethpb "github.com/prysmaticlabs/prysm/v4/proto/prysm/v1alpha1"
	attaggregation "github.com/prysmaticlabs/prysm/v4/proto/prysm/v1alpha1/attestation/aggregation/attestations"
	"github.com/prysmaticlabs/prysm/v4/time/slots"
	"go.opencensus.io/trace"
)

var (
	batchForkchoiceAttsTime = promauto.NewGauge(prometheus.GaugeOpts{
		Name: "batch_forkchoice_attestations_milliseconds",
		Help: "Total time to batch attestations for forkchoice",
	})
	batchedForkchoiceAttsCount = promauto.NewGauge(prometheus.GaugeOpts{
		Name: "batched_forkchoice_attestations_count",
		Help: "Count the number of attestations batched for forkchoice",
	})
)

// Prepare attestations for fork choice three times per slot.
var prepareForkChoiceAttsPeriod = slots.DivideSlotBy(3 /* times-per-slot */)

// This prepares fork choice attestations by running batchForkChoiceAtts
// every prepareForkChoiceAttsPeriod.
func (s *Service) prepareForkChoiceAtts() {
	ticker1 := slots.NewSlotTickerWithOffset(time.Unix(int64(s.genesisTime), 0), 7*time.Second, params.BeaconConfig().SecondsPerSlot)
	ticker2 := slots.NewSlotTickerWithOffset(time.Unix(int64(s.genesisTime), 0), 10*time.Second, params.BeaconConfig().SecondsPerSlot)
	ticker3 := slots.NewSlotTickerWithOffset(time.Unix(int64(s.genesisTime), 0), 11*time.Second, params.BeaconConfig().SecondsPerSlot)
	for {
		select {
<<<<<<< HEAD
		case <-ticker.C:
			t := time.Now()
=======
		case <-ticker1.C():
			if err := s.batchForkChoiceAtts(s.ctx); err != nil {
				log.WithError(err).Error("Could not prepare attestations for fork choice")
			}
		case <-ticker2.C():
			if err := s.batchForkChoiceAtts(s.ctx); err != nil {
				log.WithError(err).Error("Could not prepare attestations for fork choice")
			}
		case <-ticker3.C():
>>>>>>> 111730b2
			if err := s.batchForkChoiceAtts(s.ctx); err != nil {
				log.WithError(err).Error("Could not prepare attestations for fork choice")
			}
			batchForkchoiceAttsTime.Set(float64(time.Since(t).Milliseconds()))
		case <-s.ctx.Done():
			log.Debug("Context closed, exiting routine")
			return
		}
	}
}

// This gets the attestations from the unaggregated, aggregated and block
// pool. Then finds the common data, aggregate and batch them for fork choice.
// The resulting attestations are saved in the fork choice pool.
func (s *Service) batchForkChoiceAtts(ctx context.Context) error {
	ctx, span := trace.StartSpan(ctx, "Operations.attestations.batchForkChoiceAtts")
	defer span.End()

	start := time.Now()
	if err := s.cfg.Pool.AggregateUnaggregatedAttestations(ctx); err != nil {
		return err
	}

	log.Info("Aggregated unaggregated attestations in ", time.Since(start))

	atts := append(s.cfg.Pool.AggregatedAttestations(), s.cfg.Pool.BlockAttestations()...)
	atts = append(atts, s.cfg.Pool.ForkchoiceAttestations()...)

	log.Info("Aggregated attestations in ", time.Since(start))

	attsByDataRoot := make(map[[32]byte][]*ethpb.Attestation, len(atts))

	// Consolidate attestations by aggregating them by similar data root.
	for _, att := range atts {
		seen, err := s.seen(att)
		if err != nil {
			return err
		}
		if seen {
			continue
		}

		attDataRoot, err := att.Data.HashTreeRoot()
		if err != nil {
			return err
		}
		attsByDataRoot[attDataRoot] = append(attsByDataRoot[attDataRoot], att)
	}

	log.Info("Consolidated attestations in ", time.Since(start))

	count := 0
	for _, atts := range attsByDataRoot {
		count += len(atts)
		if err := s.aggregateAndSaveForkChoiceAtts(atts); err != nil {
			return err
		}
	}
	batchedForkchoiceAttsCount.Set(float64(count))

	log.Info("Batched attestations in ", time.Since(start))

	for _, a := range s.cfg.Pool.BlockAttestations() {
		if err := s.cfg.Pool.DeleteBlockAttestation(a); err != nil {
			return err
		}
	}

	return nil
}

// This aggregates a list of attestations using the aggregation algorithm defined in AggregateAttestations
// and saves the attestations for fork choice.
func (s *Service) aggregateAndSaveForkChoiceAtts(atts []*ethpb.Attestation) error {
	clonedAtts := make([]*ethpb.Attestation, len(atts))
	for i, a := range atts {
		clonedAtts[i] = ethpb.CopyAttestation(a)
	}
	aggregatedAtts, err := attaggregation.Aggregate(clonedAtts)
	if err != nil {
		return err
	}

	return s.cfg.Pool.SaveForkchoiceAttestations(aggregatedAtts)
}

// This checks if the attestation has previously been aggregated for fork choice
// return true if yes, false if no.
func (s *Service) seen(att *ethpb.Attestation) (bool, error) {
	attRoot, err := hash.HashProto(att.Data)
	if err != nil {
		return false, err
	}
	incomingBits := att.AggregationBits
	savedBits, ok := s.forkChoiceProcessedRoots.Get(attRoot)
	if ok {
		savedBitlist, ok := savedBits.(bitfield.Bitlist)
		if !ok {
			return false, errors.New("not a bit field")
		}
		if savedBitlist.Len() == incomingBits.Len() {
			// Returns true if the node has seen all the bits in the new bit field of the incoming attestation.
			if bytes.Equal(savedBitlist, incomingBits) {
				return true, nil
			}
			if c, err := savedBitlist.Contains(incomingBits); err != nil {
				return false, err
			} else if c {
				return true, nil
			}
			var err error
			// Update the bit fields by Or'ing them with the new ones.
			incomingBits, err = incomingBits.Or(savedBitlist)
			if err != nil {
				return false, err
			}
		}
	}

	s.forkChoiceProcessedRoots.Add(attRoot, incomingBits)
	return false, nil
}<|MERGE_RESOLUTION|>--- conflicted
+++ resolved
@@ -28,9 +28,6 @@
 	})
 )
 
-// Prepare attestations for fork choice three times per slot.
-var prepareForkChoiceAttsPeriod = slots.DivideSlotBy(3 /* times-per-slot */)
-
 // This prepares fork choice attestations by running batchForkChoiceAtts
 // every prepareForkChoiceAttsPeriod.
 func (s *Service) prepareForkChoiceAtts() {
@@ -39,24 +36,20 @@
 	ticker3 := slots.NewSlotTickerWithOffset(time.Unix(int64(s.genesisTime), 0), 11*time.Second, params.BeaconConfig().SecondsPerSlot)
 	for {
 		select {
-<<<<<<< HEAD
-		case <-ticker.C:
+		case <-ticker1.C():
 			t := time.Now()
-=======
-		case <-ticker1.C():
 			if err := s.batchForkChoiceAtts(s.ctx); err != nil {
 				log.WithError(err).Error("Could not prepare attestations for fork choice")
 			}
+			batchForkchoiceAttsTime.Set(float64(time.Since(t).Milliseconds()))
 		case <-ticker2.C():
 			if err := s.batchForkChoiceAtts(s.ctx); err != nil {
 				log.WithError(err).Error("Could not prepare attestations for fork choice")
 			}
 		case <-ticker3.C():
->>>>>>> 111730b2
 			if err := s.batchForkChoiceAtts(s.ctx); err != nil {
 				log.WithError(err).Error("Could not prepare attestations for fork choice")
 			}
-			batchForkchoiceAttsTime.Set(float64(time.Since(t).Milliseconds()))
 		case <-s.ctx.Done():
 			log.Debug("Context closed, exiting routine")
 			return
