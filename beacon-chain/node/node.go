--- conflicted
+++ resolved
@@ -503,10 +503,6 @@
 		AttPool:           b.attestationPool,
 		ExitPool:          b.exitPool,
 		SlashingPool:      b.slashingsPool,
-<<<<<<< HEAD
-		SyncCommsPool:     b.syncCommitteePool,
-=======
->>>>>>> 5be1ccd3
 		StateGen:          b.stateGen,
 	})
 
