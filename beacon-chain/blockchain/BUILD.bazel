load("@prysm//tools/go:def.bzl", "go_library", "go_test")

go_library(
    name = "go_default_library",
    srcs = [
        "chain_info.go",
        "head.go",
        "head_sync_committee_info.go",
        "info.go",
        "init_sync_process_block.go",
        "log.go",
        "metrics.go",
        "process_attestation.go",
        "process_attestation_helpers.go",
        "process_block.go",
        "process_block_helpers.go",
        "receive_attestation.go",
        "receive_block.go",
        "service.go",
        "weak_subjectivity_checks.go",
    ],
    importpath = "github.com/prysmaticlabs/prysm/beacon-chain/blockchain",
    visibility = [
        "//beacon-chain:__subpackages__",
        "//testing/fuzz:__pkg__",
    ],
    deps = [
        "//async:go_default_library",
        "//beacon-chain/cache:go_default_library",
        "//beacon-chain/cache/depositcache:go_default_library",
        "//beacon-chain/core:go_default_library",
        "//beacon-chain/core/altair:go_default_library",
        "//beacon-chain/core/epoch/precompute:go_default_library",
        "//beacon-chain/core/feed:go_default_library",
        "//beacon-chain/core/feed/state:go_default_library",
        "//beacon-chain/core/helpers:go_default_library",
        "//beacon-chain/core/signing:go_default_library",
        "//beacon-chain/core/transition:go_default_library",
        "//beacon-chain/db:go_default_library",
        "//beacon-chain/db/filters:go_default_library",
        "//beacon-chain/forkchoice:go_default_library",
        "//beacon-chain/forkchoice/protoarray:go_default_library",
        "//beacon-chain/operations/attestations:go_default_library",
        "//beacon-chain/operations/slashings:go_default_library",
        "//beacon-chain/operations/voluntaryexits:go_default_library",
        "//beacon-chain/p2p:go_default_library",
        "//beacon-chain/powchain:go_default_library",
        "//beacon-chain/state:go_default_library",
        "//beacon-chain/state/stategen:go_default_library",
        "//cmd/beacon-chain/flags:go_default_library",
        "//config/features:go_default_library",
        "//config/params:go_default_library",
        "//crypto/bls:go_default_library",
        "//encoding/bytesutil:go_default_library",
        "//monitoring/tracing:go_default_library",
        "//proto/eth/v1:go_default_library",
        "//proto/prysm/v1alpha1:go_default_library",
        "//proto/prysm/v1alpha1/attestation:go_default_library",
        "//proto/prysm/v1alpha1/block:go_default_library",
<<<<<<< HEAD
        "//shared/attestationutil:go_default_library",
        "//shared/bls:go_default_library",
        "//shared/bytesutil:go_default_library",
        "//shared/event:go_default_library",
        "//shared/featureconfig:go_default_library",
        "//shared/mputil:go_default_library",
        "//shared/params:go_default_library",
        "//shared/slotutil:go_default_library",
        "//shared/timeutils:go_default_library",
        "//shared/traceutil:go_default_library",
        "//shared/version:go_default_library",
=======
        "//runtime/version:go_default_library",
        "//time:go_default_library",
        "//time/slots:go_default_library",
>>>>>>> 57f965df
        "@com_github_emicklei_dot//:go_default_library",
        "@com_github_pkg_errors//:go_default_library",
        "@com_github_prometheus_client_golang//prometheus:go_default_library",
        "@com_github_prometheus_client_golang//prometheus/promauto:go_default_library",
        "@com_github_prysmaticlabs_eth2_types//:go_default_library",
        "@com_github_sirupsen_logrus//:go_default_library",
        "@io_opencensus_go//trace:go_default_library",
    ],
)

test_suite(
    name = "go_default_test",
    tests = [
        ":go_raceoff_test",
        ":go_raceon_test",
    ],
)

go_test(
    name = "go_raceoff_test",
    size = "medium",
    srcs = [
        "blockchain_test.go",
        "chain_info_test.go",
        "checktags_test.go",
        "head_sync_committee_info_test.go",
        "head_test.go",
        "info_test.go",
        "init_test.go",
        "log_test.go",
        "metrics_test.go",
        "process_attestation_test.go",
        "process_block_test.go",
        "receive_attestation_test.go",
        "receive_block_test.go",
        "service_test.go",
        "weak_subjectivity_checks_test.go",
    ],
    embed = [":go_default_library"],
    gotags = ["develop"],
    deps = [
        "//async/event:go_default_library",
        "//beacon-chain/blockchain/testing:go_default_library",
        "//beacon-chain/cache/depositcache:go_default_library",
        "//beacon-chain/core/blocks:go_default_library",
        "//beacon-chain/core/helpers:go_default_library",
        "//beacon-chain/core/transition:go_default_library",
        "//beacon-chain/db:go_default_library",
        "//beacon-chain/db/testing:go_default_library",
        "//beacon-chain/p2p:go_default_library",
        "//beacon-chain/powchain:go_default_library",
        "//beacon-chain/state/stateutil:go_default_library",
        "//beacon-chain/state/v1:go_default_library",
        "//config/params:go_default_library",
        "//encoding/bytesutil:go_default_library",
        "//proto/prysm/v1alpha1:go_default_library",
        "//proto/prysm/v1alpha1/wrapper:go_default_library",
        "//testing/assert:go_default_library",
        "//testing/require:go_default_library",
        "//testing/util:go_default_library",
        "@com_github_ethereum_go_ethereum//:go_default_library",
        "@com_github_ethereum_go_ethereum//common:go_default_library",
        "@com_github_ethereum_go_ethereum//core/types:go_default_library",
        "@com_github_sirupsen_logrus//:go_default_library",
        "@com_github_sirupsen_logrus//hooks/test:go_default_library",
        "@in_gopkg_d4l3k_messagediff_v1//:go_default_library",
        "@org_golang_google_protobuf//proto:go_default_library",
        "@org_golang_x_net//context:go_default_library",
    ],
)

go_test(
    name = "go_raceon_test",
    srcs = [
        "chain_info_norace_test.go",
        "checktags_test.go",
        "init_test.go",
        "receive_block_test.go",
        "service_norace_test.go",
    ],
    embed = [":go_default_library"],
    gc_goopts = [
        # Go 1.14 enables checkptr by default when building with -race or -msan. There is a pointer
        # issue in boltdb, so must disable checkptr at compile time. This flag can be removed once
        # the project is migrated to etcd's version of boltdb and the issue has been fixed.
        # See: https://github.com/etcd-io/bbolt/issues/187.
        "-d=checkptr=0",
    ],
    gotags = ["develop"],
    race = "on",
    tags = ["race_on"],
    deps = [
        "//async/event:go_default_library",
        "//beacon-chain/blockchain/testing:go_default_library",
        "//beacon-chain/cache/depositcache:go_default_library",
        "//beacon-chain/core/blocks:go_default_library",
        "//beacon-chain/core/helpers:go_default_library",
        "//beacon-chain/core/transition:go_default_library",
        "//beacon-chain/db:go_default_library",
        "//beacon-chain/db/testing:go_default_library",
        "//beacon-chain/p2p:go_default_library",
        "//beacon-chain/powchain:go_default_library",
        "//config/params:go_default_library",
        "//encoding/bytesutil:go_default_library",
        "//proto/prysm/v1alpha1:go_default_library",
        "//proto/prysm/v1alpha1/wrapper:go_default_library",
        "//testing/assert:go_default_library",
        "//testing/require:go_default_library",
        "//testing/util:go_default_library",
        "@com_github_ethereum_go_ethereum//:go_default_library",
        "@com_github_ethereum_go_ethereum//common:go_default_library",
        "@com_github_ethereum_go_ethereum//core/types:go_default_library",
        "@com_github_sirupsen_logrus//:go_default_library",
        "@com_github_sirupsen_logrus//hooks/test:go_default_library",
        "@org_golang_google_protobuf//proto:go_default_library",
        "@org_golang_x_net//context:go_default_library",
    ],
)<|MERGE_RESOLUTION|>--- conflicted
+++ resolved
@@ -57,7 +57,6 @@
         "//proto/prysm/v1alpha1:go_default_library",
         "//proto/prysm/v1alpha1/attestation:go_default_library",
         "//proto/prysm/v1alpha1/block:go_default_library",
-<<<<<<< HEAD
         "//shared/attestationutil:go_default_library",
         "//shared/bls:go_default_library",
         "//shared/bytesutil:go_default_library",
@@ -69,11 +68,9 @@
         "//shared/timeutils:go_default_library",
         "//shared/traceutil:go_default_library",
         "//shared/version:go_default_library",
-=======
         "//runtime/version:go_default_library",
         "//time:go_default_library",
         "//time/slots:go_default_library",
->>>>>>> 57f965df
         "@com_github_emicklei_dot//:go_default_library",
         "@com_github_pkg_errors//:go_default_library",
         "@com_github_prometheus_client_golang//prometheus:go_default_library",
