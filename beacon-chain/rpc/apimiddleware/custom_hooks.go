package apimiddleware

import (
	"bytes"
	"encoding/json"
	"fmt"
	"io"
	"net/http"
	"strconv"
	"strings"

	"github.com/pkg/errors"
	"github.com/prysmaticlabs/prysm/v4/api/gateway/apimiddleware"
	"github.com/prysmaticlabs/prysm/v4/config/params"
	"github.com/prysmaticlabs/prysm/v4/consensus-types/primitives"
	ethpbv2 "github.com/prysmaticlabs/prysm/v4/proto/eth/v2"
	"github.com/prysmaticlabs/prysm/v4/time/slots"
)

// https://ethereum.github.io/beacon-APIs/?urls.primaryName=dev#/Beacon/submitPoolBLSToExecutionChange
// expects posting a top-level array. We make it more proto-friendly by wrapping it in a struct.
func wrapBLSChangesArray(
	endpoint *apimiddleware.Endpoint,
	_ http.ResponseWriter,
	req *http.Request,
) (apimiddleware.RunDefault, apimiddleware.ErrorJson) {
	if _, ok := endpoint.PostRequest.(*SubmitBLSToExecutionChangesRequest); !ok {
		return true, nil
	}
	changes := make([]*SignedBLSToExecutionChangeJson, 0)
	if err := json.NewDecoder(req.Body).Decode(&changes); err != nil {
		return false, apimiddleware.InternalServerErrorWithMessage(err, "could not decode body")
	}
	j := &SubmitBLSToExecutionChangesRequest{Changes: changes}
	b, err := json.Marshal(j)
	if err != nil {
		return false, apimiddleware.InternalServerErrorWithMessage(err, "could not marshal wrapped body")
	}
	req.Body = io.NopCloser(bytes.NewReader(b))
	return true, nil
}

// https://ethereum.github.io/beacon-apis/#/Validator/prepareBeaconProposer expects posting a top-level array.
// We make it more proto-friendly by wrapping it in a struct.
func wrapFeeRecipientsArray(
	endpoint *apimiddleware.Endpoint,
	_ http.ResponseWriter,
	req *http.Request,
) (apimiddleware.RunDefault, apimiddleware.ErrorJson) {
	if _, ok := endpoint.PostRequest.(*FeeRecipientsRequestJSON); !ok {
		return true, nil
	}
	recipients := make([]*FeeRecipientJson, 0)
	if err := json.NewDecoder(req.Body).Decode(&recipients); err != nil {
		return false, apimiddleware.InternalServerErrorWithMessage(err, "could not decode body")
	}
	j := &FeeRecipientsRequestJSON{Recipients: recipients}
	b, err := json.Marshal(j)
	if err != nil {
		return false, apimiddleware.InternalServerErrorWithMessage(err, "could not marshal wrapped body")
	}
	req.Body = io.NopCloser(bytes.NewReader(b))
	return true, nil
}

// https://ethereum.github.io/beacon-APIs/#/Validator/registerValidator expects posting a top-level array.
// We make it more proto-friendly by wrapping it in a struct.
func wrapSignedValidatorRegistrationsArray(
	endpoint *apimiddleware.Endpoint,
	_ http.ResponseWriter,
	req *http.Request,
) (apimiddleware.RunDefault, apimiddleware.ErrorJson) {
	if _, ok := endpoint.PostRequest.(*SignedValidatorRegistrationsRequestJson); !ok {
		return true, nil
	}
	registrations := make([]*SignedValidatorRegistrationJson, 0)
	if err := json.NewDecoder(req.Body).Decode(&registrations); err != nil {
		return false, apimiddleware.InternalServerErrorWithMessage(err, "could not decode body")
	}
	j := &SignedValidatorRegistrationsRequestJson{Registrations: registrations}
	b, err := json.Marshal(j)
	if err != nil {
		return false, apimiddleware.InternalServerErrorWithMessage(err, "could not marshal wrapped body")
	}
	req.Body = io.NopCloser(bytes.NewReader(b))
	return true, nil
}

// https://ethereum.github.io/beacon-apis/#/Beacon/submitPoolAttestations expects posting a top-level array.
// We make it more proto-friendly by wrapping it in a struct with a 'data' field.
func wrapAttestationsArray(
	endpoint *apimiddleware.Endpoint,
	_ http.ResponseWriter,
	req *http.Request,
) (apimiddleware.RunDefault, apimiddleware.ErrorJson) {
	if _, ok := endpoint.PostRequest.(*SubmitAttestationRequestJson); ok {
		atts := make([]*AttestationJson, 0)
		if err := json.NewDecoder(req.Body).Decode(&atts); err != nil {
			return false, apimiddleware.InternalServerErrorWithMessage(err, "could not decode body")
		}
		j := &SubmitAttestationRequestJson{Data: atts}
		b, err := json.Marshal(j)
		if err != nil {
			return false, apimiddleware.InternalServerErrorWithMessage(err, "could not marshal wrapped body")
		}
		req.Body = io.NopCloser(bytes.NewReader(b))
	}
	return true, nil
}

// Some endpoints e.g. https://ethereum.github.io/beacon-apis/#/Validator/getAttesterDuties expect posting a top-level array of validator indices.
// We make it more proto-friendly by wrapping it in a struct with an 'Index' field.
func wrapValidatorIndicesArray(
	endpoint *apimiddleware.Endpoint,
	_ http.ResponseWriter,
	req *http.Request,
) (apimiddleware.RunDefault, apimiddleware.ErrorJson) {
	if _, ok := endpoint.PostRequest.(*ValidatorIndicesJson); ok {
		indices := make([]string, 0)
		if err := json.NewDecoder(req.Body).Decode(&indices); err != nil {
			return false, apimiddleware.InternalServerErrorWithMessage(err, "could not decode body")
		}
		j := &ValidatorIndicesJson{Index: indices}
		b, err := json.Marshal(j)
		if err != nil {
			return false, apimiddleware.InternalServerErrorWithMessage(err, "could not marshal wrapped body")
		}
		req.Body = io.NopCloser(bytes.NewReader(b))
	}
	return true, nil
}

// https://ethereum.github.io/beacon-apis/#/Validator/publishAggregateAndProofs expects posting a top-level array.
// We make it more proto-friendly by wrapping it in a struct with a 'data' field.
func wrapSignedAggregateAndProofArray(
	endpoint *apimiddleware.Endpoint,
	_ http.ResponseWriter,
	req *http.Request,
) (apimiddleware.RunDefault, apimiddleware.ErrorJson) {
	if _, ok := endpoint.PostRequest.(*SubmitAggregateAndProofsRequestJson); ok {
		data := make([]*SignedAggregateAttestationAndProofJson, 0)
		if err := json.NewDecoder(req.Body).Decode(&data); err != nil {
			return false, apimiddleware.InternalServerErrorWithMessage(err, "could not decode body")
		}
		j := &SubmitAggregateAndProofsRequestJson{Data: data}
		b, err := json.Marshal(j)
		if err != nil {
			return false, apimiddleware.InternalServerErrorWithMessage(err, "could not marshal wrapped body")
		}
		req.Body = io.NopCloser(bytes.NewReader(b))
	}
	return true, nil
}

// https://ethereum.github.io/beacon-apis/#/Validator/prepareBeaconCommitteeSubnet expects posting a top-level array.
// We make it more proto-friendly by wrapping it in a struct with a 'data' field.
func wrapBeaconCommitteeSubscriptionsArray(
	endpoint *apimiddleware.Endpoint,
	_ http.ResponseWriter,
	req *http.Request,
) (apimiddleware.RunDefault, apimiddleware.ErrorJson) {
	if _, ok := endpoint.PostRequest.(*SubmitBeaconCommitteeSubscriptionsRequestJson); ok {
		data := make([]*BeaconCommitteeSubscribeJson, 0)
		if err := json.NewDecoder(req.Body).Decode(&data); err != nil {
			return false, apimiddleware.InternalServerErrorWithMessage(err, "could not decode body")
		}
		j := &SubmitBeaconCommitteeSubscriptionsRequestJson{Data: data}
		b, err := json.Marshal(j)
		if err != nil {
			return false, apimiddleware.InternalServerErrorWithMessage(err, "could not marshal wrapped body")
		}
		req.Body = io.NopCloser(bytes.NewReader(b))
	}
	return true, nil
}

// https://ethereum.github.io/beacon-APIs/#/Validator/prepareSyncCommitteeSubnets expects posting a top-level array.
// We make it more proto-friendly by wrapping it in a struct with a 'data' field.
func wrapSyncCommitteeSubscriptionsArray(
	endpoint *apimiddleware.Endpoint,
	_ http.ResponseWriter,
	req *http.Request,
) (apimiddleware.RunDefault, apimiddleware.ErrorJson) {
	if _, ok := endpoint.PostRequest.(*SubmitSyncCommitteeSubscriptionRequestJson); ok {
		data := make([]*SyncCommitteeSubscriptionJson, 0)
		if err := json.NewDecoder(req.Body).Decode(&data); err != nil {
			return false, apimiddleware.InternalServerErrorWithMessage(err, "could not decode body")
		}
		j := &SubmitSyncCommitteeSubscriptionRequestJson{Data: data}
		b, err := json.Marshal(j)
		if err != nil {
			return false, apimiddleware.InternalServerErrorWithMessage(err, "could not marshal wrapped body")
		}
		req.Body = io.NopCloser(bytes.NewReader(b))
	}
	return true, nil
}

// https://ethereum.github.io/beacon-APIs/#/Beacon/submitPoolSyncCommitteeSignatures expects posting a top-level array.
// We make it more proto-friendly by wrapping it in a struct with a 'data' field.
func wrapSyncCommitteeSignaturesArray(
	endpoint *apimiddleware.Endpoint,
	_ http.ResponseWriter,
	req *http.Request,
) (apimiddleware.RunDefault, apimiddleware.ErrorJson) {
	if _, ok := endpoint.PostRequest.(*SubmitSyncCommitteeSignaturesRequestJson); ok {
		data := make([]*SyncCommitteeMessageJson, 0)
		if err := json.NewDecoder(req.Body).Decode(&data); err != nil {
			return false, apimiddleware.InternalServerErrorWithMessage(err, "could not decode body")
		}
		j := &SubmitSyncCommitteeSignaturesRequestJson{Data: data}
		b, err := json.Marshal(j)
		if err != nil {
			return false, apimiddleware.InternalServerErrorWithMessage(err, "could not marshal wrapped body")
		}
		req.Body = io.NopCloser(bytes.NewReader(b))
	}
	return true, nil
}

// https://ethereum.github.io/beacon-APIs/#/Validator/publishContributionAndProofs expects posting a top-level array.
// We make it more proto-friendly by wrapping it in a struct with a 'data' field.
func wrapSignedContributionAndProofsArray(
	endpoint *apimiddleware.Endpoint,
	_ http.ResponseWriter,
	req *http.Request,
) (apimiddleware.RunDefault, apimiddleware.ErrorJson) {
	if _, ok := endpoint.PostRequest.(*SubmitContributionAndProofsRequestJson); ok {
		data := make([]*SignedContributionAndProofJson, 0)
		if err := json.NewDecoder(req.Body).Decode(&data); err != nil {
			return false, apimiddleware.InternalServerErrorWithMessage(err, "could not decode body")
		}
		j := &SubmitContributionAndProofsRequestJson{Data: data}
		b, err := json.Marshal(j)
		if err != nil {
			return false, apimiddleware.InternalServerErrorWithMessage(err, "could not marshal wrapped body")
		}
		req.Body = io.NopCloser(bytes.NewReader(b))
	}
	return true, nil
}

type phase0PublishBlockContainerPayloadRequestJson struct {
	SignedBlock *phase0PublishBlockRequestJson `json:"signed_block"`
}

type phase0PublishBlockRequestJson struct {
	Phase0Block *BeaconBlockJson `json:"phase0_block"`
	Signature   string           `json:"signature" hex:"true"`
}

<<<<<<< HEAD
type altairPublishBlockContainerPayloadRequestJson struct {
	SignedBlock *altairPublishBlockRequestJson `json:"signed_block"`
=======
type phase0PublishBlindedBlockRequestJson struct {
	Phase0Block *SignedBeaconBlockJson `json:"phase0_block"`
>>>>>>> af1ace6d
}

type altairPublishBlockRequestJson struct {
	AltairBlock *BeaconBlockAltairJson `json:"altair_block"`
	Signature   string                 `json:"signature" hex:"true"`
}

<<<<<<< HEAD
type bellatrixPublishBlockContainerPayloadRequestJson struct {
	SignedBlock *bellatrixPublishBlockRequestJson `json:"signed_block"`
=======
type altairPublishBlindedBlockRequestJson struct {
	AltairBlock *SignedBeaconBlockAltairJson `json:"altair_block"`
>>>>>>> af1ace6d
}

type bellatrixPublishBlockRequestJson struct {
	BellatrixBlock *BeaconBlockBellatrixJson `json:"bellatrix_block"`
	Signature      string                    `json:"signature" hex:"true"`
}

type capellaPublishBlockContainerPayloadRequestJson struct {
	SignedBlock *capellaPublishBlockRequestJson `json:"signed_block"`
}

type capellaPublishBlockRequestJson struct {
	CapellaBlock *BeaconBlockCapellaJson `json:"capella_block"`
	Signature    string                  `json:"signature" hex:"true"`
}

// TODO: add wrapper for blinded bellatrix

type bellatrixPublishBlindedBlockRequestJson struct {
	BellatrixBlock *SignedBlindedBeaconBlockBellatrixJson `json:"bellatrix_block"`
}

// TODO: add wrapper for blinded capella

type capellaPublishBlindedBlockRequestJson struct {
	CapellaBlock *SignedBlindedBeaconBlockCapellaJson `json:"capella_block"`
}

type denebPublishBlindedBlockRequestJson struct {
	DenebContents *SignedBlindedBeaconBlockContentsDenebJson `json:"deneb_contents"`
}
type denebPublishBlockContentContainerPayloadRequestJson struct {
	SignedBlock        *denebPublishBlockRequestJson     `json:"signed_block"`
	SignedBlobSidecars []*SignedBlobSidecarContainerJson `json:"signed_blob_sidecars"`
}
type denebPublishBlockRequestJson struct {
	DenebBlock *BeaconBlockDenebJson `json:"deneb_block"`
	Signature  string                `json:"signature" hex:"true"`
}
type denebPublishBlindedBlockContentRequestJson struct {
	SignedBlindedBlock        *SignedBlindedBeaconBlockDenebContainerJson `json:"signed_blinded_block"`
	SignedBlindedBlobSidecars []*SignedBlindedBlobSidecarContainerJson    `json:"signed_blinded_blob_sidecars"`
}

// setInitialPublishBlockPostRequest is triggered before we deserialize the request JSON into a struct.
// We don't know which version of the block got posted, but we can determine it from the slot.
// We know that blocks of all versions have a Message field with a Slot field,
// so we deserialize the request into a struct s, which has the right fields, to obtain the slot.
// Once we know the slot, we can determine what the PostRequest field of the endpoint should be, and we set it appropriately.
func setInitialPublishBlockPostRequest(endpoint *apimiddleware.Endpoint,
	_ http.ResponseWriter,
	req *http.Request,
) (apimiddleware.RunDefault, apimiddleware.ErrorJson) {
	s := struct {
		Slot string
	}{}

	buf, err := io.ReadAll(req.Body)
	if err != nil {
		return false, apimiddleware.InternalServerErrorWithMessage(err, "could not read body")
	}

	typeParseMap := make(map[string]json.RawMessage)
	if err := json.Unmarshal(buf, &typeParseMap); err != nil {
		return false, apimiddleware.InternalServerErrorWithMessage(err, "could not parse object")
	}
	if val, ok := typeParseMap["message"]; ok {
		if err := json.Unmarshal(val, &s); err != nil {
			return false, apimiddleware.InternalServerErrorWithMessage(err, "could not unmarshal field 'message' ")
		}
	} else if val, ok := typeParseMap["signed_block"]; ok {
		temp := struct {
			Message struct {
				Slot string
			}
		}{}
		if err := json.Unmarshal(val, &temp); err != nil {
			return false, apimiddleware.InternalServerErrorWithMessage(err, "could not unmarshal field 'signed_block' ")
		}
		s.Slot = temp.Message.Slot
	} else {
		return false, apimiddleware.InternalServerErrorWithMessage(err, fmt.Sprintf("object: %v is not a known signed block type", typeParseMap))
	}
	slot, err := strconv.ParseUint(s.Slot, 10, 64)
	if err != nil {
		return false, apimiddleware.InternalServerErrorWithMessage(err, "slot is not an unsigned integer")
	}
	currentEpoch := slots.ToEpoch(primitives.Slot(slot))
	if currentEpoch < params.BeaconConfig().AltairForkEpoch {
		endpoint.PostRequest = &SignedBeaconBlockJson{}
	} else if currentEpoch < params.BeaconConfig().BellatrixForkEpoch {
		endpoint.PostRequest = &SignedBeaconBlockAltairJson{}
	} else if currentEpoch < params.BeaconConfig().CapellaForkEpoch {
<<<<<<< HEAD
		endpoint.PostRequest = &SignedBeaconBlockBellatrixContainerJson{}
	} else if currentEpoch < params.BeaconConfig().DenebForkEpoch {
		endpoint.PostRequest = &SignedBeaconBlockCapellaContainerJson{}
	} else {
		endpoint.PostRequest = &SignedBeaconBlockContentsDenebContainerJson{}
=======
		endpoint.PostRequest = &SignedBeaconBlockBellatrixJson{}
	} else {
		endpoint.PostRequest = &SignedBeaconBlockCapellaJson{}
>>>>>>> af1ace6d
	}
	req.Body = io.NopCloser(bytes.NewBuffer(buf))
	return true, nil
}

// In preparePublishedBlock we transform the PostRequest.
// gRPC expects an XXX_block field in the JSON object, but we have a message field at this point.
// We do a simple conversion depending on the type of endpoint.PostRequest
// (which was filled out previously in setInitialPublishBlockPostRequest).
func preparePublishedBlock(endpoint *apimiddleware.Endpoint, _ http.ResponseWriter, _ *http.Request) apimiddleware.ErrorJson {
	if block, ok := endpoint.PostRequest.(*SignedBeaconBlockJson); ok {
		// Prepare post request that can be properly decoded on gRPC side.
		actualPostReq := &phase0PublishBlockContainerPayloadRequestJson{
			SignedBlock: &phase0PublishBlockRequestJson{
				Phase0Block: block.Message,
				Signature:   block.Signature,
			},
		}
		endpoint.PostRequest = actualPostReq
		return nil
	}
	if block, ok := endpoint.PostRequest.(*SignedBeaconBlockAltairJson); ok {
		// Prepare post request that can be properly decoded on gRPC side.
		actualPostReq := &altairPublishBlockContainerPayloadRequestJson{
			SignedBlock: &altairPublishBlockRequestJson{
				AltairBlock: block.Message,
				Signature:   block.Signature,
			},
		}
		endpoint.PostRequest = actualPostReq
		return nil
	}
	if block, ok := endpoint.PostRequest.(*SignedBeaconBlockBellatrixJson); ok {
		// Prepare post request that can be properly decoded on gRPC side.
		actualPostReq := &bellatrixPublishBlockContainerPayloadRequestJson{
			SignedBlock: &bellatrixPublishBlockRequestJson{
				BellatrixBlock: block.Message,
				Signature:      block.Signature,
			},
		}
		endpoint.PostRequest = actualPostReq
		return nil
	}
	if block, ok := endpoint.PostRequest.(*SignedBeaconBlockCapellaJson); ok {
		// Prepare post request that can be properly decoded on gRPC side.
		actualPostReq := &capellaPublishBlockContainerPayloadRequestJson{
			SignedBlock: &capellaPublishBlockRequestJson{
				CapellaBlock: block.Message,
				Signature:    block.Signature,
			},
		}
		endpoint.PostRequest = actualPostReq
		return nil
	}

	if blockContent, ok := endpoint.PostRequest.(*SignedBeaconBlockContentsDenebContainerJson); ok {
		// Prepare post request that can be properly decoded on gRPC side.
		actualPostReq := &denebPublishBlockContentContainerPayloadRequestJson{
			SignedBlock: &denebPublishBlockRequestJson{
				DenebBlock: blockContent.SignedBlock.Message,
				Signature:  blockContent.SignedBlock.Signature,
			},
			SignedBlobSidecars: blockContent.SignedBlobSidecars,
		}
		endpoint.PostRequest = actualPostReq
		return nil
	}
	return apimiddleware.InternalServerError(errors.New("unsupported block type"))
}

// setInitialPublishBlindedBlockPostRequest is triggered before we deserialize the request JSON into a struct.
// We don't know which version of the block got posted, but we can determine it from the slot.
// We know that blocks of all versions have a Message field with a Slot field,
// so we deserialize the request into a struct s, which has the right fields, to obtain the slot.
// Once we know the slot, we can determine what the PostRequest field of the endpoint should be, and we set it appropriately.
func setInitialPublishBlindedBlockPostRequest(endpoint *apimiddleware.Endpoint,
	_ http.ResponseWriter,
	req *http.Request,
) (apimiddleware.RunDefault, apimiddleware.ErrorJson) {
	s := struct {
		Slot string
	}{}

	buf, err := io.ReadAll(req.Body)
	if err != nil {
		return false, apimiddleware.InternalServerErrorWithMessage(err, "could not read body")
	}

	typeParseMap := make(map[string]json.RawMessage)
	if err = json.Unmarshal(buf, &typeParseMap); err != nil {
		return false, apimiddleware.InternalServerErrorWithMessage(err, "could not parse object")
	}
	if val, ok := typeParseMap["message"]; ok {
		if err = json.Unmarshal(val, &s); err != nil {
			return false, apimiddleware.InternalServerErrorWithMessage(err, "could not unmarshal field 'message' ")
		}
	} else if val, ok = typeParseMap["signed_blinded_block"]; ok {
		temp := struct {
			Message struct {
				Slot string
			}
		}{}
		if err = json.Unmarshal(val, &temp); err != nil {
			return false, apimiddleware.InternalServerErrorWithMessage(err, "could not unmarshal field 'signed_block' ")
		}
		s.Slot = temp.Message.Slot
	} else {
		return false, apimiddleware.InternalServerErrorWithMessage(err, fmt.Sprintf("object: %v is not a known signed block type", typeParseMap))
	}
	slot, err := strconv.ParseUint(s.Slot, 10, 64)
	if err != nil {
		return false, apimiddleware.InternalServerErrorWithMessage(err, "slot is not an unsigned integer")
	}
	currentEpoch := slots.ToEpoch(primitives.Slot(slot))
	if currentEpoch < params.BeaconConfig().AltairForkEpoch {
		endpoint.PostRequest = &SignedBeaconBlockJson{}
	} else if currentEpoch < params.BeaconConfig().BellatrixForkEpoch {
		endpoint.PostRequest = &SignedBeaconBlockAltairJson{}
	} else if currentEpoch < params.BeaconConfig().CapellaForkEpoch {
<<<<<<< HEAD
		endpoint.PostRequest = &SignedBlindedBeaconBlockBellatrixContainerJson{}
	} else if currentEpoch < params.BeaconConfig().DenebForkEpoch {
		endpoint.PostRequest = &SignedBlindedBeaconBlockCapellaContainerJson{}
	} else {
		endpoint.PostRequest = &SignedBlindedBlockContentsDenebContainerJson{}
=======
		endpoint.PostRequest = &SignedBlindedBeaconBlockBellatrixJson{}
	} else if currentEpoch < params.BeaconConfig().DenebForkEpoch {
		endpoint.PostRequest = &SignedBlindedBeaconBlockCapellaJson{}
	} else {
		endpoint.PostRequest = &SignedBlindedBeaconBlockContentsDenebJson{}
>>>>>>> af1ace6d
	}
	req.Body = io.NopCloser(bytes.NewBuffer(buf))
	return true, nil
}

// In preparePublishedBlindedBlock we transform the PostRequest.
// gRPC expects either an XXX_block field in the JSON object, but we have a message field at this point.
// We do a simple conversion depending on the type of endpoint.PostRequest
// (which was filled out previously in setInitialPublishBlockPostRequest).
func preparePublishedBlindedBlock(endpoint *apimiddleware.Endpoint, _ http.ResponseWriter, _ *http.Request) apimiddleware.ErrorJson {
	if block, ok := endpoint.PostRequest.(*SignedBeaconBlockJson); ok {
		// Prepare post request that can be properly decoded on gRPC side.
		actualPostReq := &phase0PublishBlindedBlockRequestJson{
			Phase0Block: block,
		}
		endpoint.PostRequest = actualPostReq
		return nil
	}
	if block, ok := endpoint.PostRequest.(*SignedBeaconBlockAltairJson); ok {
		// Prepare post request that can be properly decoded on gRPC side.
		actualPostReq := &altairPublishBlindedBlockRequestJson{
			AltairBlock: block,
		}
		endpoint.PostRequest = actualPostReq
		return nil
	}
	if block, ok := endpoint.PostRequest.(*SignedBlindedBeaconBlockBellatrixJson); ok {
		// Prepare post request that can be properly decoded on gRPC side.
		actualPostReq := &bellatrixPublishBlindedBlockRequestJson{
			BellatrixBlock: block,
		}
		endpoint.PostRequest = actualPostReq
		return nil
	}
	if block, ok := endpoint.PostRequest.(*SignedBlindedBeaconBlockCapellaJson); ok {
		// Prepare post request that can be properly decoded on gRPC side.
		actualPostReq := &capellaPublishBlindedBlockRequestJson{
			CapellaBlock: block,
		}
		endpoint.PostRequest = actualPostReq
		return nil
	}
	if block, ok := endpoint.PostRequest.(*SignedBlindedBeaconBlockContentsDenebJson); ok {
		// Prepare post request that can be properly decoded on gRPC side.
		actualPostReq := &denebPublishBlindedBlockRequestJson{
			DenebContents: &SignedBlindedBeaconBlockContentsDenebJson{
				SignedBlindedBlock:        block.SignedBlindedBlock,
				SignedBlindedBlobSidecars: block.SignedBlindedBlobSidecars,
			},
		}
		endpoint.PostRequest = actualPostReq
		return nil
	}
	if blockContent, ok := endpoint.PostRequest.(*SignedBlindedBlockContentsDenebContainerJson); ok {
		// Prepare post request that can be properly decoded on gRPC side.
		actualPostReq := &denebPublishBlindedBlockContentRequestJson{
			SignedBlindedBlock:        blockContent.SignedBlindedBlock,
			SignedBlindedBlobSidecars: blockContent.SignedBlindedBlobSidecars,
		}
		endpoint.PostRequest = actualPostReq
		return nil
	}
	return apimiddleware.InternalServerError(errors.New("unsupported block type"))
}

type tempSyncCommitteesResponseJson struct {
	Data *tempSyncCommitteeValidatorsJson `json:"data"`
}

type tempSyncCommitteeValidatorsJson struct {
	Validators          []string                              `json:"validators"`
	ValidatorAggregates []*tempSyncSubcommitteeValidatorsJson `json:"validator_aggregates"`
}

type tempSyncSubcommitteeValidatorsJson struct {
	Validators []string `json:"validators"`
}

// https://ethereum.github.io/beacon-APIs/?urls.primaryName=v2.0.0#/Beacon/getEpochSyncCommittees returns validator_aggregates as a nested array.
// grpc-gateway returns a struct with nested fields which we have to transform into a plain 2D array.
func prepareValidatorAggregates(body []byte, responseContainer interface{}) (apimiddleware.RunDefault, apimiddleware.ErrorJson) {
	tempContainer := &tempSyncCommitteesResponseJson{}
	if err := json.Unmarshal(body, tempContainer); err != nil {
		return false, apimiddleware.InternalServerErrorWithMessage(err, "could not unmarshal response into temp container")
	}
	container, ok := responseContainer.(*SyncCommitteesResponseJson)
	if !ok {
		return false, apimiddleware.InternalServerError(errors.New("container is not of the correct type"))
	}

	container.Data = &SyncCommitteeValidatorsJson{}
	container.Data.Validators = tempContainer.Data.Validators
	container.Data.ValidatorAggregates = make([][]string, len(tempContainer.Data.ValidatorAggregates))
	for i, srcValAgg := range tempContainer.Data.ValidatorAggregates {
		dstValAgg := make([]string, len(srcValAgg.Validators))
		copy(dstValAgg, tempContainer.Data.ValidatorAggregates[i].Validators)
		container.Data.ValidatorAggregates[i] = dstValAgg
	}

	return false, nil
}

type phase0BlockResponseJson struct {
	Version             string                 `json:"version" enum:"true"`
	Data                *SignedBeaconBlockJson `json:"data"`
	ExecutionOptimistic bool                   `json:"execution_optimistic"`
	Finalized           bool                   `json:"finalized"`
}

type altairBlockResponseJson struct {
	Version             string                       `json:"version" enum:"true"`
	Data                *SignedBeaconBlockAltairJson `json:"data"`
	ExecutionOptimistic bool                         `json:"execution_optimistic"`
	Finalized           bool                         `json:"finalized"`
}

type bellatrixBlockResponseJson struct {
	Version             string                          `json:"version" enum:"true"`
	Data                *SignedBeaconBlockBellatrixJson `json:"data"`
	ExecutionOptimistic bool                            `json:"execution_optimistic"`
	Finalized           bool                            `json:"finalized"`
}

type capellaBlockResponseJson struct {
	Version             string                        `json:"version"`
	Data                *SignedBeaconBlockCapellaJson `json:"data"`
	ExecutionOptimistic bool                          `json:"execution_optimistic"`
	Finalized           bool                          `json:"finalized"`
}

type denebBlockResponseJson struct {
	Version             string                      `json:"version"`
	Data                *SignedBeaconBlockDenebJson `json:"data"`
	ExecutionOptimistic bool                        `json:"execution_optimistic"`
	Finalized           bool                        `json:"finalized"`
}

type bellatrixBlindedBlockResponseJson struct {
	Version             string                                 `json:"version" enum:"true"`
	Data                *SignedBlindedBeaconBlockBellatrixJson `json:"data"`
	ExecutionOptimistic bool                                   `json:"execution_optimistic"`
	Finalized           bool                                   `json:"finalized"`
}

type capellaBlindedBlockResponseJson struct {
	Version             string                               `json:"version" enum:"true"`
	Data                *SignedBlindedBeaconBlockCapellaJson `json:"data"`
	ExecutionOptimistic bool                                 `json:"execution_optimistic"`
	Finalized           bool                                 `json:"finalized"`
}

type denebBlindedBlockResponseJson struct {
	Version             string                             `json:"version"`
	Data                *SignedBlindedBeaconBlockDenebJson `json:"data"`
	ExecutionOptimistic bool                               `json:"execution_optimistic"`
}

func serializeV2Block(response interface{}) (apimiddleware.RunDefault, []byte, apimiddleware.ErrorJson) {
	respContainer, ok := response.(*BlockV2ResponseJson)
	if !ok {
		return false, nil, apimiddleware.InternalServerError(errors.New("container is not of the correct type"))
	}

	var actualRespContainer interface{}
	switch {
	case strings.EqualFold(respContainer.Version, strings.ToLower(ethpbv2.Version_PHASE0.String())):
		actualRespContainer = &phase0BlockResponseJson{
			Version: respContainer.Version,
			Data: &SignedBeaconBlockJson{
				Message:   respContainer.Data.Phase0Block,
				Signature: respContainer.Data.Signature,
			},
			ExecutionOptimistic: respContainer.ExecutionOptimistic,
			Finalized:           respContainer.Finalized,
		}
	case strings.EqualFold(respContainer.Version, strings.ToLower(ethpbv2.Version_ALTAIR.String())):
		actualRespContainer = &altairBlockResponseJson{
			Version: respContainer.Version,
			Data: &SignedBeaconBlockAltairJson{
				Message:   respContainer.Data.AltairBlock,
				Signature: respContainer.Data.Signature,
			},
			ExecutionOptimistic: respContainer.ExecutionOptimistic,
			Finalized:           respContainer.Finalized,
		}
	case strings.EqualFold(respContainer.Version, strings.ToLower(ethpbv2.Version_BELLATRIX.String())):
		actualRespContainer = &bellatrixBlockResponseJson{
			Version: respContainer.Version,
			Data: &SignedBeaconBlockBellatrixJson{
				Message:   respContainer.Data.BellatrixBlock,
				Signature: respContainer.Data.Signature,
			},
			ExecutionOptimistic: respContainer.ExecutionOptimistic,
			Finalized:           respContainer.Finalized,
		}
	case strings.EqualFold(respContainer.Version, strings.ToLower(ethpbv2.Version_CAPELLA.String())):
		actualRespContainer = &capellaBlockResponseJson{
			Version: respContainer.Version,
			Data: &SignedBeaconBlockCapellaJson{
				Message:   respContainer.Data.CapellaBlock,
				Signature: respContainer.Data.Signature,
			},
			ExecutionOptimistic: respContainer.ExecutionOptimistic,
			Finalized:           respContainer.Finalized,
		}
	case strings.EqualFold(respContainer.Version, strings.ToLower(ethpbv2.Version_DENEB.String())):
		actualRespContainer = &denebBlockResponseJson{
			Version: respContainer.Version,
			Data: &SignedBeaconBlockDenebJson{
				Message:   respContainer.Data.DenebBlock,
				Signature: respContainer.Data.Signature,
			},
			ExecutionOptimistic: respContainer.ExecutionOptimistic,
			Finalized:           respContainer.Finalized,
		}
	default:
		return false, nil, apimiddleware.InternalServerError(fmt.Errorf("unsupported block version '%s'", respContainer.Version))
	}

	j, err := json.Marshal(actualRespContainer)
	if err != nil {
		return false, nil, apimiddleware.InternalServerErrorWithMessage(err, "could not marshal response")
	}
	return false, j, nil
}

func serializeBlindedBlock(response interface{}) (apimiddleware.RunDefault, []byte, apimiddleware.ErrorJson) {
	respContainer, ok := response.(*BlindedBlockResponseJson)
	if !ok {
		return false, nil, apimiddleware.InternalServerError(errors.New("container is not of the correct type"))
	}

	var actualRespContainer interface{}
	switch {
	case strings.EqualFold(respContainer.Version, strings.ToLower(ethpbv2.Version_PHASE0.String())):
		actualRespContainer = &phase0BlockResponseJson{
			Version: respContainer.Version,
			Data: &SignedBeaconBlockJson{
				Message:   respContainer.Data.Phase0Block,
				Signature: respContainer.Data.Signature,
			},
			ExecutionOptimistic: respContainer.ExecutionOptimistic,
			Finalized:           respContainer.Finalized,
		}
	case strings.EqualFold(respContainer.Version, strings.ToLower(ethpbv2.Version_ALTAIR.String())):
		actualRespContainer = &altairBlockResponseJson{
			Version: respContainer.Version,
			Data: &SignedBeaconBlockAltairJson{
				Message:   respContainer.Data.AltairBlock,
				Signature: respContainer.Data.Signature,
			},
			ExecutionOptimistic: respContainer.ExecutionOptimistic,
			Finalized:           respContainer.Finalized,
		}
	case strings.EqualFold(respContainer.Version, strings.ToLower(ethpbv2.Version_BELLATRIX.String())):
		actualRespContainer = &bellatrixBlindedBlockResponseJson{
			Version: respContainer.Version,
			Data: &SignedBlindedBeaconBlockBellatrixJson{
				Message:   respContainer.Data.BellatrixBlock,
				Signature: respContainer.Data.Signature,
			},
			ExecutionOptimistic: respContainer.ExecutionOptimistic,
			Finalized:           respContainer.Finalized,
		}
	case strings.EqualFold(respContainer.Version, strings.ToLower(ethpbv2.Version_CAPELLA.String())):
		actualRespContainer = &capellaBlindedBlockResponseJson{
			Version: respContainer.Version,
			Data: &SignedBlindedBeaconBlockCapellaJson{
				Message:   respContainer.Data.CapellaBlock,
				Signature: respContainer.Data.Signature,
			},
			ExecutionOptimistic: respContainer.ExecutionOptimistic,
			Finalized:           respContainer.Finalized,
		}
	case strings.EqualFold(respContainer.Version, strings.ToLower(ethpbv2.Version_DENEB.String())):
		actualRespContainer = &denebBlindedBlockResponseJson{
			Version: respContainer.Version,
			Data: &SignedBlindedBeaconBlockDenebJson{
				Message:   respContainer.Data.DenebBlock,
				Signature: respContainer.Data.Signature,
			},
			ExecutionOptimistic: respContainer.ExecutionOptimistic,
		}
	default:
		return false, nil, apimiddleware.InternalServerError(fmt.Errorf("unsupported block version '%s'", respContainer.Version))
	}

	j, err := json.Marshal(actualRespContainer)
	if err != nil {
		return false, nil, apimiddleware.InternalServerErrorWithMessage(err, "could not marshal response")
	}
	return false, j, nil
}

type phase0StateResponseJson struct {
	Version string           `json:"version" enum:"true"`
	Data    *BeaconStateJson `json:"data"`
}

type altairStateResponseJson struct {
	Version string                 `json:"version" enum:"true"`
	Data    *BeaconStateAltairJson `json:"data"`
}

type bellatrixStateResponseJson struct {
	Version string                    `json:"version" enum:"true"`
	Data    *BeaconStateBellatrixJson `json:"data"`
}

type capellaStateResponseJson struct {
	Version string                  `json:"version" enum:"true"`
	Data    *BeaconStateCapellaJson `json:"data"`
}

type denebStateResponseJson struct {
	Version string                `json:"version"`
	Data    *BeaconStateDenebJson `json:"data"`
}

func serializeV2State(response interface{}) (apimiddleware.RunDefault, []byte, apimiddleware.ErrorJson) {
	respContainer, ok := response.(*BeaconStateV2ResponseJson)
	if !ok {
		return false, nil, apimiddleware.InternalServerError(errors.New("container is not of the correct type"))
	}

	var actualRespContainer interface{}
	switch {
	case strings.EqualFold(respContainer.Version, strings.ToLower(ethpbv2.Version_PHASE0.String())):
		actualRespContainer = &phase0StateResponseJson{
			Version: respContainer.Version,
			Data:    respContainer.Data.Phase0State,
		}
	case strings.EqualFold(respContainer.Version, strings.ToLower(ethpbv2.Version_ALTAIR.String())):
		actualRespContainer = &altairStateResponseJson{
			Version: respContainer.Version,
			Data:    respContainer.Data.AltairState,
		}
	case strings.EqualFold(respContainer.Version, strings.ToLower(ethpbv2.Version_BELLATRIX.String())):
		actualRespContainer = &bellatrixStateResponseJson{
			Version: respContainer.Version,
			Data:    respContainer.Data.BellatrixState,
		}
	case strings.EqualFold(respContainer.Version, strings.ToLower(ethpbv2.Version_CAPELLA.String())):
		actualRespContainer = &capellaStateResponseJson{
			Version: respContainer.Version,
			Data:    respContainer.Data.CapellaState,
		}
	case strings.EqualFold(respContainer.Version, strings.ToLower(ethpbv2.Version_DENEB.String())):
		actualRespContainer = &denebStateResponseJson{
			Version: respContainer.Version,
			Data:    respContainer.Data.DenebState,
		}
	default:
		return false, nil, apimiddleware.InternalServerError(fmt.Errorf("unsupported state version '%s'", respContainer.Version))
	}

	j, err := json.Marshal(actualRespContainer)
	if err != nil {
		return false, nil, apimiddleware.InternalServerErrorWithMessage(err, "could not marshal response")
	}
	return false, j, nil
}

type phase0ProduceBlockResponseJson struct {
	Version string           `json:"version" enum:"true"`
	Data    *BeaconBlockJson `json:"data"`
}

type altairProduceBlockResponseJson struct {
	Version string                 `json:"version" enum:"true"`
	Data    *BeaconBlockAltairJson `json:"data"`
}

type bellatrixProduceBlockResponseJson struct {
	Version string                    `json:"version" enum:"true"`
	Data    *BeaconBlockBellatrixJson `json:"data"`
}

type capellaProduceBlockResponseJson struct {
	Version string                  `json:"version" enum:"true"`
	Data    *BeaconBlockCapellaJson `json:"data"`
}

type denebProduceBlockContentsResponseJson struct {
	Version string                        `json:"version" enum:"true"`
	Data    *BeaconBlockContentsDenebJson `json:"data"`
}

type bellatrixProduceBlindedBlockResponseJson struct {
	Version string                           `json:"version" enum:"true"`
	Data    *BlindedBeaconBlockBellatrixJson `json:"data"`
}

type capellaProduceBlindedBlockResponseJson struct {
	Version string                         `json:"version" enum:"true"`
	Data    *BlindedBeaconBlockCapellaJson `json:"data"`
}

type denebProduceBlindedBlockContentsResponseJson struct {
	Version string                               `json:"version" enum:"true"`
	Data    *BlindedBeaconBlockContentsDenebJson `json:"data"`
}

func serializeProducedV2Block(response interface{}) (apimiddleware.RunDefault, []byte, apimiddleware.ErrorJson) {
	respContainer, ok := response.(*ProduceBlockResponseV2Json)
	if !ok {
		return false, nil, apimiddleware.InternalServerError(errors.New("container is not of the correct type"))
	}

	var actualRespContainer interface{}
	switch {
	case strings.EqualFold(respContainer.Version, strings.ToLower(ethpbv2.Version_PHASE0.String())):
		actualRespContainer = &phase0ProduceBlockResponseJson{
			Version: respContainer.Version,
			Data:    respContainer.Data.Phase0Block,
		}
	case strings.EqualFold(respContainer.Version, strings.ToLower(ethpbv2.Version_ALTAIR.String())):
		actualRespContainer = &altairProduceBlockResponseJson{
			Version: respContainer.Version,
			Data:    respContainer.Data.AltairBlock,
		}
	case strings.EqualFold(respContainer.Version, strings.ToLower(ethpbv2.Version_BELLATRIX.String())):
		actualRespContainer = &bellatrixProduceBlockResponseJson{
			Version: respContainer.Version,
			Data:    respContainer.Data.BellatrixBlock,
		}
	case strings.EqualFold(respContainer.Version, strings.ToLower(ethpbv2.Version_CAPELLA.String())):
		actualRespContainer = &capellaProduceBlockResponseJson{
			Version: respContainer.Version,
			Data:    respContainer.Data.CapellaBlock,
		}
	case strings.EqualFold(respContainer.Version, strings.ToLower(ethpbv2.Version_DENEB.String())):
		actualRespContainer = &denebProduceBlockContentsResponseJson{
			Version: respContainer.Version,
			Data:    respContainer.Data.DenebBlockContents,
		}
	default:
		return false, nil, apimiddleware.InternalServerError(fmt.Errorf("unsupported block version '%s'", respContainer.Version))
	}

	j, err := json.Marshal(actualRespContainer)
	if err != nil {
		return false, nil, apimiddleware.InternalServerErrorWithMessage(err, "could not marshal response")
	}
	return false, j, nil
}

func serializeProducedBlindedBlock(response interface{}) (apimiddleware.RunDefault, []byte, apimiddleware.ErrorJson) {
	respContainer, ok := response.(*ProduceBlindedBlockResponseJson)
	if !ok {
		return false, nil, apimiddleware.InternalServerError(errors.New("container is not of the correct type"))
	}

	var actualRespContainer interface{}
	switch {
	case strings.EqualFold(respContainer.Version, strings.ToLower(ethpbv2.Version_PHASE0.String())):
		actualRespContainer = &phase0ProduceBlockResponseJson{
			Version: respContainer.Version,
			Data:    respContainer.Data.Phase0Block,
		}
	case strings.EqualFold(respContainer.Version, strings.ToLower(ethpbv2.Version_ALTAIR.String())):
		actualRespContainer = &altairProduceBlockResponseJson{
			Version: respContainer.Version,
			Data:    respContainer.Data.AltairBlock,
		}
	case strings.EqualFold(respContainer.Version, strings.ToLower(ethpbv2.Version_BELLATRIX.String())):
		actualRespContainer = &bellatrixProduceBlindedBlockResponseJson{
			Version: respContainer.Version,
			Data:    respContainer.Data.BellatrixBlock,
		}
	case strings.EqualFold(respContainer.Version, strings.ToLower(ethpbv2.Version_CAPELLA.String())):
		actualRespContainer = &capellaProduceBlindedBlockResponseJson{
			Version: respContainer.Version,
			Data:    respContainer.Data.CapellaBlock,
		}
	case strings.EqualFold(respContainer.Version, strings.ToLower(ethpbv2.Version_DENEB.String())):
		actualRespContainer = &denebProduceBlindedBlockContentsResponseJson{
			Version: respContainer.Version,
			Data:    respContainer.Data.DenebBlockContents,
		}
	default:
		return false, nil, apimiddleware.InternalServerError(fmt.Errorf("unsupported block version '%s'", respContainer.Version))
	}

	j, err := json.Marshal(actualRespContainer)
	if err != nil {
		return false, nil, apimiddleware.InternalServerErrorWithMessage(err, "could not marshal response")
	}
	return false, j, nil
}

func prepareForkChoiceResponse(response interface{}) (apimiddleware.RunDefault, []byte, apimiddleware.ErrorJson) {
	dump, ok := response.(*ForkChoiceDumpJson)
	if !ok {
		return false, nil, apimiddleware.InternalServerError(errors.New("response is not of the correct type"))
	}

	nodes := make([]*ForkChoiceNodeResponseJson, len(dump.ForkChoiceNodes))
	for i, n := range dump.ForkChoiceNodes {
		nodes[i] = &ForkChoiceNodeResponseJson{
			Slot:               n.Slot,
			BlockRoot:          n.BlockRoot,
			ParentRoot:         n.ParentRoot,
			JustifiedEpoch:     n.JustifiedEpoch,
			FinalizedEpoch:     n.FinalizedEpoch,
			Weight:             n.Weight,
			Validity:           n.Validity,
			ExecutionBlockHash: n.ExecutionBlockHash,
			ExtraData: &ForkChoiceNodeExtraDataJson{
				UnrealizedJustifiedEpoch: n.UnrealizedJustifiedEpoch,
				UnrealizedFinalizedEpoch: n.UnrealizedFinalizedEpoch,
				Balance:                  n.Balance,
				ExecutionOptimistic:      n.ExecutionOptimistic,
				TimeStamp:                n.TimeStamp,
			},
		}
	}
	forkChoice := &ForkChoiceResponseJson{
		JustifiedCheckpoint: dump.JustifiedCheckpoint,
		FinalizedCheckpoint: dump.FinalizedCheckpoint,
		ForkChoiceNodes:     nodes,
		ExtraData: &ForkChoiceResponseExtraDataJson{
			BestJustifiedCheckpoint:       dump.BestJustifiedCheckpoint,
			UnrealizedJustifiedCheckpoint: dump.UnrealizedJustifiedCheckpoint,
			UnrealizedFinalizedCheckpoint: dump.UnrealizedFinalizedCheckpoint,
			ProposerBoostRoot:             dump.ProposerBoostRoot,
			PreviousProposerBoostRoot:     dump.PreviousProposerBoostRoot,
			HeadRoot:                      dump.HeadRoot,
		},
	}

	result, err := json.Marshal(forkChoice)
	if err != nil {
		return false, nil, apimiddleware.InternalServerError(errors.New("could not marshal fork choice to JSON"))
	}
	return false, result, nil
}<|MERGE_RESOLUTION|>--- conflicted
+++ resolved
@@ -240,22 +240,13 @@
 	return true, nil
 }
 
-type phase0PublishBlockContainerPayloadRequestJson struct {
-	SignedBlock *phase0PublishBlockRequestJson `json:"signed_block"`
-}
-
 type phase0PublishBlockRequestJson struct {
 	Phase0Block *BeaconBlockJson `json:"phase0_block"`
 	Signature   string           `json:"signature" hex:"true"`
 }
 
-<<<<<<< HEAD
-type altairPublishBlockContainerPayloadRequestJson struct {
-	SignedBlock *altairPublishBlockRequestJson `json:"signed_block"`
-=======
 type phase0PublishBlindedBlockRequestJson struct {
 	Phase0Block *SignedBeaconBlockJson `json:"phase0_block"`
->>>>>>> af1ace6d
 }
 
 type altairPublishBlockRequestJson struct {
@@ -263,13 +254,8 @@
 	Signature   string                 `json:"signature" hex:"true"`
 }
 
-<<<<<<< HEAD
-type bellatrixPublishBlockContainerPayloadRequestJson struct {
-	SignedBlock *bellatrixPublishBlockRequestJson `json:"signed_block"`
-=======
 type altairPublishBlindedBlockRequestJson struct {
 	AltairBlock *SignedBeaconBlockAltairJson `json:"altair_block"`
->>>>>>> af1ace6d
 }
 
 type bellatrixPublishBlockRequestJson struct {
@@ -277,22 +263,15 @@
 	Signature      string                    `json:"signature" hex:"true"`
 }
 
-type capellaPublishBlockContainerPayloadRequestJson struct {
-	SignedBlock *capellaPublishBlockRequestJson `json:"signed_block"`
-}
-
 type capellaPublishBlockRequestJson struct {
 	CapellaBlock *BeaconBlockCapellaJson `json:"capella_block"`
 	Signature    string                  `json:"signature" hex:"true"`
 }
 
-// TODO: add wrapper for blinded bellatrix
-
 type bellatrixPublishBlindedBlockRequestJson struct {
-	BellatrixBlock *SignedBlindedBeaconBlockBellatrixJson `json:"bellatrix_block"`
-}
-
-// TODO: add wrapper for blinded capella
+	BellatrixBlock *BlindedBeaconBlockBellatrixJson `json:"bellatrix_block"`
+	Signature      string                           `json:"signature" hex:"true"`
+}
 
 type capellaPublishBlindedBlockRequestJson struct {
 	CapellaBlock *SignedBlindedBeaconBlockCapellaJson `json:"capella_block"`
@@ -300,18 +279,6 @@
 
 type denebPublishBlindedBlockRequestJson struct {
 	DenebContents *SignedBlindedBeaconBlockContentsDenebJson `json:"deneb_contents"`
-}
-type denebPublishBlockContentContainerPayloadRequestJson struct {
-	SignedBlock        *denebPublishBlockRequestJson     `json:"signed_block"`
-	SignedBlobSidecars []*SignedBlobSidecarContainerJson `json:"signed_blob_sidecars"`
-}
-type denebPublishBlockRequestJson struct {
-	DenebBlock *BeaconBlockDenebJson `json:"deneb_block"`
-	Signature  string                `json:"signature" hex:"true"`
-}
-type denebPublishBlindedBlockContentRequestJson struct {
-	SignedBlindedBlock        *SignedBlindedBeaconBlockDenebContainerJson `json:"signed_blinded_block"`
-	SignedBlindedBlobSidecars []*SignedBlindedBlobSidecarContainerJson    `json:"signed_blinded_blob_sidecars"`
 }
 
 // setInitialPublishBlockPostRequest is triggered before we deserialize the request JSON into a struct.
@@ -324,7 +291,9 @@
 	req *http.Request,
 ) (apimiddleware.RunDefault, apimiddleware.ErrorJson) {
 	s := struct {
-		Slot string
+		Message struct {
+			Slot string
+		}
 	}{}
 
 	buf, err := io.ReadAll(req.Body)
@@ -363,17 +332,11 @@
 	} else if currentEpoch < params.BeaconConfig().BellatrixForkEpoch {
 		endpoint.PostRequest = &SignedBeaconBlockAltairJson{}
 	} else if currentEpoch < params.BeaconConfig().CapellaForkEpoch {
-<<<<<<< HEAD
-		endpoint.PostRequest = &SignedBeaconBlockBellatrixContainerJson{}
+		endpoint.PostRequest = &SignedBeaconBlockBellatrixJson{}
 	} else if currentEpoch < params.BeaconConfig().DenebForkEpoch {
-		endpoint.PostRequest = &SignedBeaconBlockCapellaContainerJson{}
+		endpoint.PostRequest = &SignedBeaconBlockCapellaJson{}
 	} else {
-		endpoint.PostRequest = &SignedBeaconBlockContentsDenebContainerJson{}
-=======
-		endpoint.PostRequest = &SignedBeaconBlockBellatrixJson{}
-	} else {
-		endpoint.PostRequest = &SignedBeaconBlockCapellaJson{}
->>>>>>> af1ace6d
+		endpoint.PostRequest = &SignedBeaconBlockContentsDenebJson{}
 	}
 	req.Body = io.NopCloser(bytes.NewBuffer(buf))
 	return true, nil
@@ -386,57 +349,36 @@
 func preparePublishedBlock(endpoint *apimiddleware.Endpoint, _ http.ResponseWriter, _ *http.Request) apimiddleware.ErrorJson {
 	if block, ok := endpoint.PostRequest.(*SignedBeaconBlockJson); ok {
 		// Prepare post request that can be properly decoded on gRPC side.
-		actualPostReq := &phase0PublishBlockContainerPayloadRequestJson{
-			SignedBlock: &phase0PublishBlockRequestJson{
-				Phase0Block: block.Message,
-				Signature:   block.Signature,
-			},
+		actualPostReq := &phase0PublishBlockRequestJson{
+			Phase0Block: block.Message,
+			Signature:   block.Signature,
 		}
 		endpoint.PostRequest = actualPostReq
 		return nil
 	}
 	if block, ok := endpoint.PostRequest.(*SignedBeaconBlockAltairJson); ok {
 		// Prepare post request that can be properly decoded on gRPC side.
-		actualPostReq := &altairPublishBlockContainerPayloadRequestJson{
-			SignedBlock: &altairPublishBlockRequestJson{
-				AltairBlock: block.Message,
-				Signature:   block.Signature,
-			},
+		actualPostReq := &altairPublishBlockRequestJson{
+			AltairBlock: block.Message,
+			Signature:   block.Signature,
 		}
 		endpoint.PostRequest = actualPostReq
 		return nil
 	}
 	if block, ok := endpoint.PostRequest.(*SignedBeaconBlockBellatrixJson); ok {
 		// Prepare post request that can be properly decoded on gRPC side.
-		actualPostReq := &bellatrixPublishBlockContainerPayloadRequestJson{
-			SignedBlock: &bellatrixPublishBlockRequestJson{
-				BellatrixBlock: block.Message,
-				Signature:      block.Signature,
-			},
+		actualPostReq := &bellatrixPublishBlockRequestJson{
+			BellatrixBlock: block.Message,
+			Signature:      block.Signature,
 		}
 		endpoint.PostRequest = actualPostReq
 		return nil
 	}
 	if block, ok := endpoint.PostRequest.(*SignedBeaconBlockCapellaJson); ok {
 		// Prepare post request that can be properly decoded on gRPC side.
-		actualPostReq := &capellaPublishBlockContainerPayloadRequestJson{
-			SignedBlock: &capellaPublishBlockRequestJson{
-				CapellaBlock: block.Message,
-				Signature:    block.Signature,
-			},
-		}
-		endpoint.PostRequest = actualPostReq
-		return nil
-	}
-
-	if blockContent, ok := endpoint.PostRequest.(*SignedBeaconBlockContentsDenebContainerJson); ok {
-		// Prepare post request that can be properly decoded on gRPC side.
-		actualPostReq := &denebPublishBlockContentContainerPayloadRequestJson{
-			SignedBlock: &denebPublishBlockRequestJson{
-				DenebBlock: blockContent.SignedBlock.Message,
-				Signature:  blockContent.SignedBlock.Signature,
-			},
-			SignedBlobSidecars: blockContent.SignedBlobSidecars,
+		actualPostReq := &capellaPublishBlockRequestJson{
+			CapellaBlock: block.Message,
+			Signature:    block.Signature,
 		}
 		endpoint.PostRequest = actualPostReq
 		return nil
@@ -493,19 +435,11 @@
 	} else if currentEpoch < params.BeaconConfig().BellatrixForkEpoch {
 		endpoint.PostRequest = &SignedBeaconBlockAltairJson{}
 	} else if currentEpoch < params.BeaconConfig().CapellaForkEpoch {
-<<<<<<< HEAD
-		endpoint.PostRequest = &SignedBlindedBeaconBlockBellatrixContainerJson{}
-	} else if currentEpoch < params.BeaconConfig().DenebForkEpoch {
-		endpoint.PostRequest = &SignedBlindedBeaconBlockCapellaContainerJson{}
-	} else {
-		endpoint.PostRequest = &SignedBlindedBlockContentsDenebContainerJson{}
-=======
 		endpoint.PostRequest = &SignedBlindedBeaconBlockBellatrixJson{}
 	} else if currentEpoch < params.BeaconConfig().DenebForkEpoch {
 		endpoint.PostRequest = &SignedBlindedBeaconBlockCapellaJson{}
 	} else {
 		endpoint.PostRequest = &SignedBlindedBeaconBlockContentsDenebJson{}
->>>>>>> af1ace6d
 	}
 	req.Body = io.NopCloser(bytes.NewBuffer(buf))
 	return true, nil
@@ -559,15 +493,6 @@
 		endpoint.PostRequest = actualPostReq
 		return nil
 	}
-	if blockContent, ok := endpoint.PostRequest.(*SignedBlindedBlockContentsDenebContainerJson); ok {
-		// Prepare post request that can be properly decoded on gRPC side.
-		actualPostReq := &denebPublishBlindedBlockContentRequestJson{
-			SignedBlindedBlock:        blockContent.SignedBlindedBlock,
-			SignedBlindedBlobSidecars: blockContent.SignedBlindedBlobSidecars,
-		}
-		endpoint.PostRequest = actualPostReq
-		return nil
-	}
 	return apimiddleware.InternalServerError(errors.New("unsupported block type"))
 }
 
@@ -853,7 +778,7 @@
 			Version: respContainer.Version,
 			Data:    respContainer.Data.CapellaState,
 		}
-	case strings.EqualFold(respContainer.Version, strings.ToLower(ethpbv2.Version_DENEB.String())):
+	case strings.EqualFold(respContainer.Version, strings.ToLower(ethpbv2.Version_Deneb.String())):
 		actualRespContainer = &denebStateResponseJson{
 			Version: respContainer.Version,
 			Data:    respContainer.Data.DenebState,
@@ -889,11 +814,6 @@
 	Data    *BeaconBlockCapellaJson `json:"data"`
 }
 
-type denebProduceBlockContentsResponseJson struct {
-	Version string                        `json:"version" enum:"true"`
-	Data    *BeaconBlockContentsDenebJson `json:"data"`
-}
-
 type bellatrixProduceBlindedBlockResponseJson struct {
 	Version string                           `json:"version" enum:"true"`
 	Data    *BlindedBeaconBlockBellatrixJson `json:"data"`
@@ -902,11 +822,6 @@
 type capellaProduceBlindedBlockResponseJson struct {
 	Version string                         `json:"version" enum:"true"`
 	Data    *BlindedBeaconBlockCapellaJson `json:"data"`
-}
-
-type denebProduceBlindedBlockContentsResponseJson struct {
-	Version string                               `json:"version" enum:"true"`
-	Data    *BlindedBeaconBlockContentsDenebJson `json:"data"`
 }
 
 func serializeProducedV2Block(response interface{}) (apimiddleware.RunDefault, []byte, apimiddleware.ErrorJson) {
@@ -937,11 +852,6 @@
 			Version: respContainer.Version,
 			Data:    respContainer.Data.CapellaBlock,
 		}
-	case strings.EqualFold(respContainer.Version, strings.ToLower(ethpbv2.Version_DENEB.String())):
-		actualRespContainer = &denebProduceBlockContentsResponseJson{
-			Version: respContainer.Version,
-			Data:    respContainer.Data.DenebBlockContents,
-		}
 	default:
 		return false, nil, apimiddleware.InternalServerError(fmt.Errorf("unsupported block version '%s'", respContainer.Version))
 	}
@@ -980,11 +890,6 @@
 		actualRespContainer = &capellaProduceBlindedBlockResponseJson{
 			Version: respContainer.Version,
 			Data:    respContainer.Data.CapellaBlock,
-		}
-	case strings.EqualFold(respContainer.Version, strings.ToLower(ethpbv2.Version_DENEB.String())):
-		actualRespContainer = &denebProduceBlindedBlockContentsResponseJson{
-			Version: respContainer.Version,
-			Data:    respContainer.Data.DenebBlockContents,
 		}
 	default:
 		return false, nil, apimiddleware.InternalServerError(fmt.Errorf("unsupported block version '%s'", respContainer.Version))
