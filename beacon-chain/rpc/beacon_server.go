package rpc

import (
	"context"
	"errors"
	"fmt"
	"math/big"
	"time"

	ptypes "github.com/gogo/protobuf/types"
	"github.com/prysmaticlabs/prysm/beacon-chain/blockchain"
<<<<<<< HEAD
	"github.com/prysmaticlabs/prysm/beacon-chain/db"
	pbp2p "github.com/prysmaticlabs/prysm/proto/beacon/p2p/v1"
	pb "github.com/prysmaticlabs/prysm/proto/beacon/rpc/v1"
=======
	"github.com/prysmaticlabs/prysm/beacon-chain/core/epoch"
	"github.com/prysmaticlabs/prysm/beacon-chain/core/helpers"
	"github.com/prysmaticlabs/prysm/beacon-chain/db"
	pbp2p "github.com/prysmaticlabs/prysm/proto/beacon/p2p/v1"
	pb "github.com/prysmaticlabs/prysm/proto/beacon/rpc/v1"
	"github.com/prysmaticlabs/prysm/shared/bytesutil"
>>>>>>> fbac09c1
	"github.com/prysmaticlabs/prysm/shared/hashutil"
	"github.com/prysmaticlabs/prysm/shared/params"
	"github.com/prysmaticlabs/prysm/shared/trieutil"
)

// BeaconServer defines a server implementation of the gRPC Beacon service,
// providing RPC endpoints for obtaining the canonical beacon chain head,
// fetching latest observed attestations, and more.
type BeaconServer struct {
	beaconDB            *db.BeaconDB
	ctx                 context.Context
	powChainService     powChainService
	chainService        chainService
	targetsFetcher      blockchain.TargetsFetcher
	operationService    operationService
	incomingAttestation chan *pbp2p.Attestation
	canonicalStateChan  chan *pbp2p.BeaconState
	chainStartChan      chan time.Time
}

// WaitForChainStart queries the logs of the Deposit Contract in order to verify the beacon chain
// has started its runtime and validators begin their responsibilities. If it has not, it then
// subscribes to an event stream triggered by the powchain service whenever the ChainStart log does
// occur in the Deposit Contract on ETH 1.0.
func (bs *BeaconServer) WaitForChainStart(req *ptypes.Empty, stream pb.BeaconService_WaitForChainStartServer) error {
	ok, err := bs.powChainService.HasChainStartLogOccurred()
	if err != nil {
		return fmt.Errorf("could not determine if ChainStart log has occurred: %v", err)
	}

	genesisTime, err := bs.powChainService.ETH2GenesisTime()
	if err != nil {
		return fmt.Errorf("could not determine chainstart time %v", err)
	}

	if ok {
		res := &pb.ChainStartResponse{
			Started:     true,
			GenesisTime: genesisTime,
		}
		return stream.Send(res)
	}

	sub := bs.chainService.StateInitializedFeed().Subscribe(bs.chainStartChan)
	defer sub.Unsubscribe()
	for {
		select {
		case chainStartTime := <-bs.chainStartChan:
			log.Info("Sending ChainStart log and genesis time to connected validator clients")
			res := &pb.ChainStartResponse{
				Started:     true,
				GenesisTime: uint64(chainStartTime.Unix()),
			}
			return stream.Send(res)
		case <-sub.Err():
			return errors.New("subscriber closed, exiting goroutine")
		case <-bs.ctx.Done():
			return errors.New("rpc context closed, exiting goroutine")
		}
	}
}

// CanonicalHead of the current beacon chain. This method is requested on-demand
// by a validator when it is their time to propose or attest.
func (bs *BeaconServer) CanonicalHead(ctx context.Context, req *ptypes.Empty) (*pbp2p.BeaconBlock, error) {
	block, err := bs.beaconDB.ChainHead()
	if err != nil {
		return nil, fmt.Errorf("could not get canonical head block: %v", err)
	}
	return block, nil
}

// BlockTree returns the current tree of saved blocks and their votes starting from the justified state.
func (bs *BeaconServer) BlockTree(ctx context.Context, _ *ptypes.Empty) (*pb.BlockTreeResponse, error) {
	justifiedState, err := bs.beaconDB.JustifiedState()
	if err != nil {
		return nil, fmt.Errorf("could not retrieve justified state: %v", err)
	}
	attestationTargets, err := bs.targetsFetcher.AttestationTargets(justifiedState)
	if err != nil {
		return nil, fmt.Errorf("could not retrieve attestation target: %v", err)
	}
	justifiedBlock, err := bs.beaconDB.JustifiedBlock()
	if err != nil {
		return nil, err
	}
<<<<<<< HEAD
	highestSlot := bs.beaconDB.HighestBlockSlot()
	fullBlockTree := []*pbp2p.BeaconBlock{}
	for i := justifiedBlock.Slot + 1; i < highestSlot; i++ {
		if ctx.Err() != nil {
			return nil, ctx.Err()
=======
	dataVotes := []*pbp2p.Eth1DataVote{}
	bestVote := &pbp2p.Eth1DataVote{}
	bestVoteHeight := big.NewInt(0)
	for _, vote := range beaconState.Eth1DataVotes {
		if ctx.Err() != nil {
			return nil, ctx.Err()
		}
		eth1Hash := bytesutil.ToBytes32(vote.Eth1Data.BlockHash32)
		// Verify the block from the vote's block hash exists in the eth1.0 chain and fetch its height.
		blockExists, blockHeight, err := bs.powChainService.BlockExists(ctx, eth1Hash)
		if err != nil {
			log.WithError(err).WithField("blockRoot", fmt.Sprintf("%#x", bytesutil.Trunc(eth1Hash[:]))).
				Debug("Could not verify block with hash in ETH1 chain")
			continue
>>>>>>> fbac09c1
		}
		nextLayer, err := bs.beaconDB.BlocksBySlot(ctx, i)
		if err != nil {
			return nil, err
		}
		fullBlockTree = append(fullBlockTree, nextLayer...)
	}
	tree := []*pb.BlockTreeResponse_TreeNode{}
	for _, kid := range fullBlockTree {
		if ctx.Err() != nil {
			return nil, ctx.Err()
		}
		participatedVotes, err := blockchain.VoteCount(kid, justifiedState, attestationTargets, bs.beaconDB)
		if err != nil {
			return nil, err
		}
		blockRoot, err := hashutil.HashBeaconBlock(kid)
		if err != nil {
			return nil, err
		}
<<<<<<< HEAD
=======
	}
	// Limit the return of pending deposits to not be more than max deposits allowed in block.
	var pendingDeposits []*pbp2p.Deposit
	for i := 0; i < len(pendingDeps) && i < int(params.BeaconConfig().MaxDeposits); i++ {
		pendingDeposits = append(pendingDeposits, pendingDeps[i])
	}
	return &pb.PendingDepositsResponse{PendingDeposits: pendingDeposits}, nil
}

// BlockTree returns the current tree of saved blocks and their votes starting from the justified state.
func (bs *BeaconServer) BlockTree(ctx context.Context, _ *ptypes.Empty) (*pb.BlockTreeResponse, error) {
	justifiedState, err := bs.beaconDB.JustifiedState()
	if err != nil {
		return nil, fmt.Errorf("could not retrieve justified state: %v", err)
	}
	attestationTargets, err := bs.targetsFetcher.AttestationTargets(justifiedState)
	if err != nil {
		return nil, fmt.Errorf("could not retrieve attestation target: %v", err)
	}
	justifiedBlock, err := bs.beaconDB.JustifiedBlock()
	if err != nil {
		return nil, err
	}
	highestSlot := bs.beaconDB.HighestBlockSlot()
	fullBlockTree := []*pbp2p.BeaconBlock{}
	for i := justifiedBlock.Slot + 1; i < highestSlot; i++ {
		if ctx.Err() != nil {
			return nil, ctx.Err()
		}
		nextLayer, err := bs.beaconDB.BlocksBySlot(ctx, i)
		if err != nil {
			return nil, err
		}
		fullBlockTree = append(fullBlockTree, nextLayer...)
	}
	tree := []*pb.BlockTreeResponse_TreeNode{}
	for _, kid := range fullBlockTree {
		if ctx.Err() != nil {
			return nil, ctx.Err()
		}
		participatedVotes, err := blockchain.VoteCount(kid, justifiedState, attestationTargets, bs.beaconDB)
		if err != nil {
			return nil, err
		}
		blockRoot, err := hashutil.HashBeaconBlock(kid)
		if err != nil {
			return nil, err
		}
		hState, err := bs.beaconDB.HistoricalStateFromSlot(ctx, kid.Slot, blockRoot)
		if err != nil {
			return nil, err
		}
		activeValidatorIndices := helpers.ActiveValidatorIndices(hState.ValidatorRegistry, helpers.CurrentEpoch(hState))
		totalVotes := epoch.TotalBalance(hState, activeValidatorIndices)
>>>>>>> fbac09c1
		tree = append(tree, &pb.BlockTreeResponse_TreeNode{
			BlockRoot:         blockRoot[:],
			Block:             kid,
			ParticipatedVotes: uint64(participatedVotes),
<<<<<<< HEAD
=======
			TotalVotes:        uint64(totalVotes),
>>>>>>> fbac09c1
		})
	}
	return &pb.BlockTreeResponse{
		Tree: tree,
<<<<<<< HEAD
=======
	}, nil
}

// BlockTreeBySlots returns the current tree of saved blocks and their votes starting from the justified state.
func (bs *BeaconServer) BlockTreeBySlots(ctx context.Context, req *pb.TreeBlockSlotRequest) (*pb.BlockTreeResponse, error) {
	justifiedState, err := bs.beaconDB.JustifiedState()
	if err != nil {
		return nil, fmt.Errorf("could not retrieve justified state: %v", err)
	}
	attestationTargets, err := bs.targetsFetcher.AttestationTargets(justifiedState)
	if err != nil {
		return nil, fmt.Errorf("could not retrieve attestation target: %v", err)
	}
	justifiedBlock, err := bs.beaconDB.JustifiedBlock()
	if err != nil {
		return nil, err
	}
	if req == nil {
		return nil, errors.New("argument 'TreeBlockSlotRequest' cannot be nil")
	}
	if !(req.SlotFrom <= req.SlotTo) {
		return nil, fmt.Errorf("upper limit (%d) of slot range cannot be lower than the lower limit (%d)", req.SlotTo, req.SlotFrom)
	}
	highestSlot := bs.beaconDB.HighestBlockSlot()
	fullBlockTree := []*pbp2p.BeaconBlock{}
	for i := justifiedBlock.Slot + 1; i < highestSlot; i++ {
		if ctx.Err() != nil {
			return nil, ctx.Err()
		}
		if i >= req.SlotFrom && i <= req.SlotTo {
			nextLayer, err := bs.beaconDB.BlocksBySlot(ctx, i)
			if err != nil {
				return nil, err
			}
			if nextLayer != nil {
				fullBlockTree = append(fullBlockTree, nextLayer...)
			}
		}
		if i > req.SlotTo {
			break
		}
	}
	tree := []*pb.BlockTreeResponse_TreeNode{}
	for _, kid := range fullBlockTree {
		if ctx.Err() != nil {
			return nil, ctx.Err()
		}
		participatedVotes, err := blockchain.VoteCount(kid, justifiedState, attestationTargets, bs.beaconDB)
		if err != nil {
			return nil, err
		}
		blockRoot, err := hashutil.HashBeaconBlock(kid)
		if err != nil {
			return nil, err
		}
		hState, err := bs.beaconDB.HistoricalStateFromSlot(ctx, kid.Slot, blockRoot)
		if err != nil {
			return nil, err
		}
		if kid.Slot >= req.SlotFrom && kid.Slot <= req.SlotTo {
			activeValidatorIndices := helpers.ActiveValidatorIndices(hState.ValidatorRegistry, helpers.CurrentEpoch(hState))
			totalVotes := epoch.TotalBalance(hState, activeValidatorIndices)
			tree = append(tree, &pb.BlockTreeResponse_TreeNode{
				BlockRoot:         blockRoot[:],
				Block:             kid,
				ParticipatedVotes: uint64(participatedVotes),
				TotalVotes:        uint64(totalVotes),
			})
		}
	}
	return &pb.BlockTreeResponse{
		Tree: tree,
>>>>>>> fbac09c1
	}, nil
}

// TODO(#2307): Refactor for v0.6.
// nolint
func (bs *BeaconServer) defaultDataResponse(ctx context.Context, currentHeight *big.Int, eth1FollowDistance int64) (*pbp2p.Eth1Data, error) {
	ancestorHeight := big.NewInt(0).Sub(currentHeight, big.NewInt(eth1FollowDistance))
	blockHash, err := bs.powChainService.BlockHashByHeight(ctx, ancestorHeight)
	if err != nil {
		return nil, fmt.Errorf("could not fetch ETH1_FOLLOW_DISTANCE ancestor: %v", err)
	}
	// Fetch all historical deposits up to an ancestor height.
	allDeposits := bs.beaconDB.AllDeposits(ctx, ancestorHeight)
	depositHashes := [][]byte{}
	// If there are less than or equal to len(ChainStartDeposits) historical deposits, then we just fetch the default
	// deposit root obtained from constructing the Merkle trie with the ChainStart deposits.
	chainStartDeposits, err := bs.powChainService.ChainStartDepositHashes()
	if err != nil {
		return nil, fmt.Errorf("could not retrieve chainstart deposit hashes %v", err)
	}
	if len(allDeposits) <= len(chainStartDeposits) {
		depositHashes = chainStartDeposits
	} else {
		for i := range allDeposits {
			hash, err := hashutil.DepositHash(allDeposits[i].Data)
			if err != nil {
				return nil, err
			}
			depositHashes = append(depositHashes, hash[:])
		}
	}
	depositTrie, err := trieutil.GenerateTrieFromItems(depositHashes, int(params.BeaconConfig().DepositContractTreeDepth))
	if err != nil {
		return nil, fmt.Errorf("could not generate historical deposit trie from deposits: %v", err)
	}
	depositRoot := depositTrie.Root()
	return &pbp2p.Eth1Data{
			DepositRoot: depositRoot[:],
			BlockRoot:   blockHash[:],
	}, nil
}

func constructMerkleProof(trie *trieutil.MerkleTrie, deposit *pbp2p.Deposit) (*pbp2p.Deposit, error) {
	proof, err := trie.MerkleProof(int(deposit.Index))
	if err != nil {
		return nil, fmt.Errorf(
			"could not generate merkle proof for deposit at index %d: %v",
			deposit.Index,
			err,
		)
	}
	// For every deposit, we construct a Merkle proof using the powchain service's
	// in-memory deposits trie, which is updated only once the state's LatestETH1Data
	// property changes during a state transition after a voting period.
	deposit.Proof = proof
	return deposit, nil
}<|MERGE_RESOLUTION|>--- conflicted
+++ resolved
@@ -9,18 +9,12 @@
 
 	ptypes "github.com/gogo/protobuf/types"
 	"github.com/prysmaticlabs/prysm/beacon-chain/blockchain"
-<<<<<<< HEAD
-	"github.com/prysmaticlabs/prysm/beacon-chain/db"
-	pbp2p "github.com/prysmaticlabs/prysm/proto/beacon/p2p/v1"
-	pb "github.com/prysmaticlabs/prysm/proto/beacon/rpc/v1"
-=======
 	"github.com/prysmaticlabs/prysm/beacon-chain/core/epoch"
 	"github.com/prysmaticlabs/prysm/beacon-chain/core/helpers"
 	"github.com/prysmaticlabs/prysm/beacon-chain/db"
 	pbp2p "github.com/prysmaticlabs/prysm/proto/beacon/p2p/v1"
 	pb "github.com/prysmaticlabs/prysm/proto/beacon/rpc/v1"
 	"github.com/prysmaticlabs/prysm/shared/bytesutil"
->>>>>>> fbac09c1
 	"github.com/prysmaticlabs/prysm/shared/hashutil"
 	"github.com/prysmaticlabs/prysm/shared/params"
 	"github.com/prysmaticlabs/prysm/shared/trieutil"
@@ -107,13 +101,6 @@
 	if err != nil {
 		return nil, err
 	}
-<<<<<<< HEAD
-	highestSlot := bs.beaconDB.HighestBlockSlot()
-	fullBlockTree := []*pbp2p.BeaconBlock{}
-	for i := justifiedBlock.Slot + 1; i < highestSlot; i++ {
-		if ctx.Err() != nil {
-			return nil, ctx.Err()
-=======
 	dataVotes := []*pbp2p.Eth1DataVote{}
 	bestVote := &pbp2p.Eth1DataVote{}
 	bestVoteHeight := big.NewInt(0)
@@ -128,7 +115,6 @@
 			log.WithError(err).WithField("blockRoot", fmt.Sprintf("%#x", bytesutil.Trunc(eth1Hash[:]))).
 				Debug("Could not verify block with hash in ETH1 chain")
 			continue
->>>>>>> fbac09c1
 		}
 		nextLayer, err := bs.beaconDB.BlocksBySlot(ctx, i)
 		if err != nil {
@@ -149,8 +135,6 @@
 		if err != nil {
 			return nil, err
 		}
-<<<<<<< HEAD
-=======
 	}
 	// Limit the return of pending deposits to not be more than max deposits allowed in block.
 	var pendingDeposits []*pbp2p.Deposit
@@ -205,21 +189,15 @@
 		}
 		activeValidatorIndices := helpers.ActiveValidatorIndices(hState.ValidatorRegistry, helpers.CurrentEpoch(hState))
 		totalVotes := epoch.TotalBalance(hState, activeValidatorIndices)
->>>>>>> fbac09c1
 		tree = append(tree, &pb.BlockTreeResponse_TreeNode{
 			BlockRoot:         blockRoot[:],
 			Block:             kid,
 			ParticipatedVotes: uint64(participatedVotes),
-<<<<<<< HEAD
-=======
 			TotalVotes:        uint64(totalVotes),
->>>>>>> fbac09c1
 		})
 	}
 	return &pb.BlockTreeResponse{
 		Tree: tree,
-<<<<<<< HEAD
-=======
 	}, nil
 }
 
@@ -292,7 +270,6 @@
 	}
 	return &pb.BlockTreeResponse{
 		Tree: tree,
->>>>>>> fbac09c1
 	}, nil
 }
 
@@ -330,8 +307,8 @@
 	}
 	depositRoot := depositTrie.Root()
 	return &pbp2p.Eth1Data{
-			DepositRoot: depositRoot[:],
-			BlockRoot:   blockHash[:],
+		DepositRoot: depositRoot[:],
+		BlockRoot:   blockHash[:],
 	}, nil
 }
 
