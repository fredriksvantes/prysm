package beacon

import (
	"context"

	"github.com/pkg/errors"
	"github.com/prysmaticlabs/prysm/v3/config/params"
	"github.com/prysmaticlabs/prysm/v3/consensus-types/blocks"
	"github.com/prysmaticlabs/prysm/v3/consensus-types/interfaces"
	"github.com/prysmaticlabs/prysm/v3/encoding/ssz/detect"
	"github.com/prysmaticlabs/prysm/v3/network/forks"
	ethpbv1 "github.com/prysmaticlabs/prysm/v3/proto/eth/v1"
	ethpbv2 "github.com/prysmaticlabs/prysm/v3/proto/eth/v2"
	"github.com/prysmaticlabs/prysm/v3/proto/migration"
	eth "github.com/prysmaticlabs/prysm/v3/proto/prysm/v1alpha1"
	"go.opencensus.io/trace"
	"google.golang.org/grpc/codes"
	"google.golang.org/grpc/metadata"
	"google.golang.org/grpc/status"
	"google.golang.org/protobuf/types/known/emptypb"
)

// GetBlindedBlock retrieves blinded block for given block id.
func (bs *Server) GetBlindedBlock(ctx context.Context, req *ethpbv1.BlockRequest) (*ethpbv2.BlindedBlockResponse, error) {
	ctx, span := trace.StartSpan(ctx, "beacon.GetBlindedBlock")
	defer span.End()

	blk, err := bs.blockFromBlockID(ctx, req.BlockId)
	err = handleGetBlockError(blk, err)
	if err != nil {
		return nil, err
	}
	blkRoot, err := blk.Block().HashTreeRoot()
	if err != nil {
		return nil, errors.Wrapf(err, "could not get block root")
	}

	result, err := getBlindedBlockPhase0(blk)
	if result != nil {
		result.Finalized = bs.FinalizationFetcher.IsFinalized(ctx, blkRoot)
		return result, nil
	}
	// ErrUnsupportedGetter means that we have another block type
	if !errors.Is(err, blocks.ErrUnsupportedGetter) {
		return nil, status.Errorf(codes.Internal, "Could not get blinded block: %v", err)
	}
	result, err = getBlindedBlockAltair(blk)
	if result != nil {
		result.Finalized = bs.FinalizationFetcher.IsFinalized(ctx, blkRoot)
		return result, nil
	}
	// ErrUnsupportedGetter means that we have another block type
	if !errors.Is(err, blocks.ErrUnsupportedGetter) {
		return nil, status.Errorf(codes.Internal, "Could not get blinded block: %v", err)
	}
	result, err = bs.getBlindedBlockBellatrix(ctx, blk)
	if result != nil {
		result.Finalized = bs.FinalizationFetcher.IsFinalized(ctx, blkRoot)
		return result, nil
	}
	// ErrUnsupportedGetter means that we have another block type
	if !errors.Is(err, blocks.ErrUnsupportedGetter) {
		return nil, status.Errorf(codes.Internal, "Could not get blinded block: %v", err)
	}
	result, err = bs.getBlindedBlockCapella(ctx, blk)
	if result != nil {
		result.Finalized = bs.FinalizationFetcher.IsFinalized(ctx, blkRoot)
		return result, nil
	}
	// ErrUnsupportedGetter means that we have another block type
	if !errors.Is(err, blocks.ErrUnsupportedGetter) {
		return nil, status.Errorf(codes.Internal, "Could not get blinded block: %v", err)
	}

	return nil, status.Errorf(codes.Internal, "Unknown block type %T", blk)
}

// GetBlindedBlockSSZ returns the SSZ-serialized version of the blinded beacon block for given block id.
func (bs *Server) GetBlindedBlockSSZ(ctx context.Context, req *ethpbv1.BlockRequest) (*ethpbv2.SSZContainer, error) {
	ctx, span := trace.StartSpan(ctx, "beacon.GetBlindedBlockSSZ")
	defer span.End()

	blk, err := bs.blockFromBlockID(ctx, req.BlockId)
	err = handleGetBlockError(blk, err)
	if err != nil {
		return nil, err
	}
<<<<<<< HEAD

	result, err := getSSZBlockPhase0(blk)
	if result != nil {
=======
	blkRoot, err := blk.Block().HashTreeRoot()
	if err != nil {
		return nil, errors.Wrapf(err, "could not get block root")
	}

	result, err := getSSZBlockPhase0(blk)
	if result != nil {
		result.Finalized = bs.FinalizationFetcher.IsFinalized(ctx, blkRoot)
>>>>>>> 81b049ea
		return result, nil
	}
	// ErrUnsupportedGetter means that we have another block type
	if !errors.Is(err, blocks.ErrUnsupportedGetter) {
		return nil, status.Errorf(codes.Internal, "Could not get signed beacon block: %v", err)
	}
	result, err = getSSZBlockAltair(blk)
	if result != nil {
<<<<<<< HEAD
=======
		result.Finalized = bs.FinalizationFetcher.IsFinalized(ctx, blkRoot)
>>>>>>> 81b049ea
		return result, nil
	}
	// ErrUnsupportedGetter means that we have another block type
	if !errors.Is(err, blocks.ErrUnsupportedGetter) {
		return nil, status.Errorf(codes.Internal, "Could not get signed beacon block: %v", err)
	}
	result, err = bs.getBlindedSSZBlockBellatrix(ctx, blk)
	if result != nil {
<<<<<<< HEAD
=======
		result.Finalized = bs.FinalizationFetcher.IsFinalized(ctx, blkRoot)
>>>>>>> 81b049ea
		return result, nil
	}
	// ErrUnsupportedGetter means that we have another block type
	if !errors.Is(err, blocks.ErrUnsupportedGetter) {
		return nil, status.Errorf(codes.Internal, "Could not get signed beacon block: %v", err)
	}
	result, err = bs.getBlindedSSZBlockCapella(ctx, blk)
	if result != nil {
<<<<<<< HEAD
=======
		result.Finalized = bs.FinalizationFetcher.IsFinalized(ctx, blkRoot)
>>>>>>> 81b049ea
		return result, nil
	}
	// ErrUnsupportedGetter means that we have another block type
	if !errors.Is(err, blocks.ErrUnsupportedGetter) {
		return nil, status.Errorf(codes.Internal, "Could not get signed beacon block: %v", err)
	}

	return nil, status.Errorf(codes.Internal, "Unknown block type %T", blk)
}

// SubmitBlindedBlock instructs the beacon node to use the components of the `SignedBlindedBeaconBlock` to construct
// and publish a `SignedBeaconBlock` by swapping out the `transactions_root` for the corresponding full list of `transactions`.
// The beacon node should broadcast a newly constructed `SignedBeaconBlock` to the beacon network,
// to be included in the beacon chain. The beacon node is not required to validate the signed
// `BeaconBlock`, and a successful response (20X) only indicates that the broadcast has been
// successful. The beacon node is expected to integrate the new block into its state, and
// therefore validate the block internally, however blocks which fail the validation are still
// broadcast but a different status code is returned (202).
func (bs *Server) SubmitBlindedBlock(ctx context.Context, req *ethpbv2.SignedBlindedBeaconBlockContainer) (*emptypb.Empty, error) {
	ctx, span := trace.StartSpan(ctx, "beacon.SubmitBlindedBlock")
	defer span.End()

	capellaBlkContainer, ok := req.Message.(*ethpbv2.SignedBlindedBeaconBlockContainer_CapellaBlock)
	if ok {
		if err := bs.submitBlindedCapellaBlock(ctx, capellaBlkContainer.CapellaBlock, req.Signature); err != nil {
			return nil, err
		}
	}

	bellatrixBlkContainer, ok := req.Message.(*ethpbv2.SignedBlindedBeaconBlockContainer_BellatrixBlock)
	if ok {
		if err := bs.submitBlindedBellatrixBlock(ctx, bellatrixBlkContainer.BellatrixBlock, req.Signature); err != nil {
			return nil, err
		}
	}

	// At the end we check forks that don't have blinded blocks.
	phase0BlkContainer, ok := req.Message.(*ethpbv2.SignedBlindedBeaconBlockContainer_Phase0Block)
	if ok {
		if err := bs.submitPhase0Block(ctx, phase0BlkContainer.Phase0Block, req.Signature); err != nil {
			return nil, err
		}
	}
	altairBlkContainer, ok := req.Message.(*ethpbv2.SignedBlindedBeaconBlockContainer_AltairBlock)
	if ok {
		if err := bs.submitAltairBlock(ctx, altairBlkContainer.AltairBlock, req.Signature); err != nil {
			return nil, err
		}
	}

	return &emptypb.Empty{}, nil
}

// SubmitBlindedBlockSSZ instructs the beacon node to use the components of the `SignedBlindedBeaconBlock` to construct
// and publish a `SignedBeaconBlock` by swapping out the `transactions_root` for the corresponding full list of `transactions`.
// The beacon node should broadcast a newly constructed `SignedBeaconBlock` to the beacon network,
// to be included in the beacon chain. The beacon node is not required to validate the signed
// `BeaconBlock`, and a successful response (20X) only indicates that the broadcast has been
// successful. The beacon node is expected to integrate the new block into its state, and
// therefore validate the block internally, however blocks which fail the validation are still
// broadcast but a different status code is returned (202).
//
// The provided block must be SSZ-serialized.
func (bs *Server) SubmitBlindedBlockSSZ(ctx context.Context, req *ethpbv2.SSZContainer) (*emptypb.Empty, error) {
	ctx, span := trace.StartSpan(ctx, "beacon.SubmitBlindedBlockSSZ")
	defer span.End()

	md, ok := metadata.FromIncomingContext(ctx)
	if !ok {
		return &emptypb.Empty{}, status.Errorf(codes.Internal, "Could not read"+versionHeader+" header")
	}
	ver := md.Get(versionHeader)
	if len(ver) == 0 {
		return &emptypb.Empty{}, status.Errorf(codes.Internal, "Could not read"+versionHeader+" header")
	}
	schedule := forks.NewOrderedSchedule(params.BeaconConfig())
	forkVer, err := schedule.VersionForName(ver[0])
	if err != nil {
		return &emptypb.Empty{}, status.Errorf(codes.Internal, "Could not determine fork version: %v", err)
	}
	unmarshaler, err := detect.FromForkVersion(forkVer)
	if err != nil {
		return &emptypb.Empty{}, status.Errorf(codes.Internal, "Could not create unmarshaler: %v", err)
	}
	block, err := unmarshaler.UnmarshalBlindedBeaconBlock(req.Data)
	if err != nil {
		return &emptypb.Empty{}, status.Errorf(codes.Internal, "Could not unmarshal request data into block: %v", err)
	}

	if block.IsBlinded() {
		b, err := block.PbBlindedBellatrixBlock()
		if err != nil {
			b, err := block.PbBlindedCapellaBlock()
			if err != nil {
				return &emptypb.Empty{}, status.Errorf(codes.Internal, "Could not get blinded block: %v", err)
			}
			bb, err := migration.V1Alpha1BeaconBlockBlindedCapellaToV2Blinded(b.Block)
			if err != nil {
				return &emptypb.Empty{}, status.Errorf(codes.Internal, "Could not migrate block: %v", err)
			}
			return &emptypb.Empty{}, bs.submitBlindedCapellaBlock(ctx, bb, b.Signature)
		}
		bb, err := migration.V1Alpha1BeaconBlockBlindedBellatrixToV2Blinded(b.Block)
		if err != nil {
			return &emptypb.Empty{}, status.Errorf(codes.Internal, "Could not migrate block: %v", err)
		}
		return &emptypb.Empty{}, bs.submitBlindedBellatrixBlock(ctx, bb, b.Signature)
	}

	root, err := block.Block().HashTreeRoot()
	if err != nil {
		return &emptypb.Empty{}, status.Errorf(codes.Internal, "Could not compute block's hash tree root: %v", err)
	}
	return &emptypb.Empty{}, bs.submitBlock(ctx, root, block)
}

func getBlindedBlockPhase0(blk interfaces.SignedBeaconBlock) (*ethpbv2.BlindedBlockResponse, error) {
	phase0Blk, err := blk.PbPhase0Block()
	if err != nil {
		return nil, err
	}
	if phase0Blk == nil {
		return nil, errNilBlock
	}
	v1Blk, err := migration.SignedBeaconBlock(blk)
	if err != nil {
		return nil, errors.Wrapf(err, "could not get signed beacon block")
	}
	return &ethpbv2.BlindedBlockResponse{
		Version: ethpbv2.Version_PHASE0,
		Data: &ethpbv2.SignedBlindedBeaconBlockContainer{
			Message:   &ethpbv2.SignedBlindedBeaconBlockContainer_Phase0Block{Phase0Block: v1Blk.Block},
			Signature: v1Blk.Signature,
		},
		ExecutionOptimistic: false,
	}, nil
}

func getBlindedBlockAltair(blk interfaces.SignedBeaconBlock) (*ethpbv2.BlindedBlockResponse, error) {
	altairBlk, err := blk.PbAltairBlock()
	if err != nil {
		return nil, err
	}
	if altairBlk == nil {
		return nil, errNilBlock
	}
	v2Blk, err := migration.V1Alpha1BeaconBlockAltairToV2(altairBlk.Block)
	if err != nil {
		return nil, errors.Wrapf(err, "could not get signed beacon block")
	}
	sig := blk.Signature()
	return &ethpbv2.BlindedBlockResponse{
		Version: ethpbv2.Version_ALTAIR,
		Data: &ethpbv2.SignedBlindedBeaconBlockContainer{
			Message:   &ethpbv2.SignedBlindedBeaconBlockContainer_AltairBlock{AltairBlock: v2Blk},
			Signature: sig[:],
		},
		ExecutionOptimistic: false,
	}, nil
}

func (bs *Server) getBlindedBlockBellatrix(ctx context.Context, blk interfaces.SignedBeaconBlock) (*ethpbv2.BlindedBlockResponse, error) {
	bellatrixBlk, err := blk.PbBellatrixBlock()
	if err != nil {
		// ErrUnsupportedGetter means that we have another block type
		if errors.Is(err, blocks.ErrUnsupportedGetter) {
			if blindedBellatrixBlk, err := blk.PbBlindedBellatrixBlock(); err == nil {
				if blindedBellatrixBlk == nil {
					return nil, errNilBlock
				}
				v2Blk, err := migration.V1Alpha1BeaconBlockBlindedBellatrixToV2Blinded(blindedBellatrixBlk.Block)
				if err != nil {
					return nil, errors.Wrapf(err, "could not convert beacon block")
				}
				root, err := blk.Block().HashTreeRoot()
				if err != nil {
					return nil, errors.Wrapf(err, "could not get block root")
				}
				isOptimistic, err := bs.OptimisticModeFetcher.IsOptimisticForRoot(ctx, root)
				if err != nil {
					return nil, errors.Wrapf(err, "could not check if block is optimistic")
				}
				sig := blk.Signature()
				return &ethpbv2.BlindedBlockResponse{
					Version: ethpbv2.Version_BELLATRIX,
					Data: &ethpbv2.SignedBlindedBeaconBlockContainer{
						Message:   &ethpbv2.SignedBlindedBeaconBlockContainer_BellatrixBlock{BellatrixBlock: v2Blk},
						Signature: sig[:],
					},
					ExecutionOptimistic: isOptimistic,
				}, nil
			}
			return nil, err
		}
		return nil, err
	}

	if bellatrixBlk == nil {
		return nil, errNilBlock
	}
	blindedBlkInterface, err := blk.ToBlinded()
	if err != nil {
		return nil, errors.Wrapf(err, "could not convert block to blinded block")
	}
	blindedBellatrixBlock, err := blindedBlkInterface.PbBlindedBellatrixBlock()
	if err != nil {
		return nil, errors.Wrapf(err, "could not get signed beacon block")
	}
	v2Blk, err := migration.V1Alpha1BeaconBlockBlindedBellatrixToV2Blinded(blindedBellatrixBlock.Block)
	if err != nil {
		return nil, errors.Wrapf(err, "could not convert beacon block")
	}
	root, err := blk.Block().HashTreeRoot()
	if err != nil {
		return nil, errors.Wrapf(err, "could not get block root")
	}
	isOptimistic, err := bs.OptimisticModeFetcher.IsOptimisticForRoot(ctx, root)
	if err != nil {
		return nil, errors.Wrapf(err, "could not check if block is optimistic")
	}
	sig := blk.Signature()
	return &ethpbv2.BlindedBlockResponse{
		Version: ethpbv2.Version_BELLATRIX,
		Data: &ethpbv2.SignedBlindedBeaconBlockContainer{
			Message:   &ethpbv2.SignedBlindedBeaconBlockContainer_BellatrixBlock{BellatrixBlock: v2Blk},
			Signature: sig[:],
		},
		ExecutionOptimistic: isOptimistic,
	}, nil
}

func (bs *Server) getBlindedBlockCapella(ctx context.Context, blk interfaces.SignedBeaconBlock) (*ethpbv2.BlindedBlockResponse, error) {
	capellaBlk, err := blk.PbCapellaBlock()
	if err != nil {
		// ErrUnsupportedGetter means that we have another block type
		if errors.Is(err, blocks.ErrUnsupportedGetter) {
			if blindedCapellaBlk, err := blk.PbBlindedCapellaBlock(); err == nil {
				if blindedCapellaBlk == nil {
					return nil, errNilBlock
				}
				v2Blk, err := migration.V1Alpha1BeaconBlockBlindedCapellaToV2Blinded(blindedCapellaBlk.Block)
				if err != nil {
					return nil, errors.Wrapf(err, "Could not convert beacon block")
				}
				root, err := blk.Block().HashTreeRoot()
				if err != nil {
					return nil, errors.Wrapf(err, "could not get block root")
				}
				isOptimistic, err := bs.OptimisticModeFetcher.IsOptimisticForRoot(ctx, root)
				if err != nil {
					return nil, errors.Wrapf(err, "could not check if block is optimistic")
				}
				sig := blk.Signature()
				return &ethpbv2.BlindedBlockResponse{
					Version: ethpbv2.Version_CAPELLA,
					Data: &ethpbv2.SignedBlindedBeaconBlockContainer{
						Message:   &ethpbv2.SignedBlindedBeaconBlockContainer_CapellaBlock{CapellaBlock: v2Blk},
						Signature: sig[:],
					},
					ExecutionOptimistic: isOptimistic,
				}, nil
			}
			return nil, err
		}
		return nil, err
	}

	if capellaBlk == nil {
		return nil, errNilBlock
	}
	blindedBlkInterface, err := blk.ToBlinded()
	if err != nil {
		return nil, errors.Wrapf(err, "could not convert block to blinded block")
	}
	blindedCapellaBlock, err := blindedBlkInterface.PbBlindedCapellaBlock()
	if err != nil {
		return nil, errors.Wrapf(err, "could not get signed beacon block")
	}
	v2Blk, err := migration.V1Alpha1BeaconBlockBlindedCapellaToV2Blinded(blindedCapellaBlock.Block)
	if err != nil {
		return nil, errors.Wrapf(err, "could not convert beacon block")
	}
	root, err := blk.Block().HashTreeRoot()
	if err != nil {
		return nil, errors.Wrapf(err, "could not get block root")
	}
	isOptimistic, err := bs.OptimisticModeFetcher.IsOptimisticForRoot(ctx, root)
	if err != nil {
		return nil, errors.Wrapf(err, "could not check if block is optimistic")
	}
	sig := blk.Signature()
	return &ethpbv2.BlindedBlockResponse{
		Version: ethpbv2.Version_CAPELLA,
		Data: &ethpbv2.SignedBlindedBeaconBlockContainer{
			Message:   &ethpbv2.SignedBlindedBeaconBlockContainer_CapellaBlock{CapellaBlock: v2Blk},
			Signature: sig[:],
		},
		ExecutionOptimistic: isOptimistic,
	}, nil
}

func (bs *Server) getBlindedSSZBlockBellatrix(ctx context.Context, blk interfaces.SignedBeaconBlock) (*ethpbv2.SSZContainer, error) {
	bellatrixBlk, err := blk.PbBellatrixBlock()
	if err != nil {
		// ErrUnsupportedGetter means that we have another block type
		if errors.Is(err, blocks.ErrUnsupportedGetter) {
			if blindedBellatrixBlk, err := blk.PbBlindedBellatrixBlock(); err == nil {
				if blindedBellatrixBlk == nil {
					return nil, errNilBlock
				}
				v2Blk, err := migration.V1Alpha1BeaconBlockBlindedBellatrixToV2Blinded(blindedBellatrixBlk.Block)
				if err != nil {
					return nil, errors.Wrapf(err, "could not get signed beacon block")
				}
				root, err := blk.Block().HashTreeRoot()
				if err != nil {
					return nil, errors.Wrapf(err, "could not get block root")
				}
				isOptimistic, err := bs.OptimisticModeFetcher.IsOptimisticForRoot(ctx, root)
				if err != nil {
					return nil, errors.Wrapf(err, "could not check if block is optimistic")
				}
				sig := blk.Signature()
				data := &ethpbv2.SignedBlindedBeaconBlockBellatrix{
					Message:   v2Blk,
					Signature: sig[:],
				}
				sszData, err := data.MarshalSSZ()
				if err != nil {
					return nil, errors.Wrapf(err, "could not marshal block into SSZ")
				}
				return &ethpbv2.SSZContainer{
					Version:             ethpbv2.Version_BELLATRIX,
					ExecutionOptimistic: isOptimistic,
					Data:                sszData,
				}, nil
			}
			return nil, err
		}
	}

	if bellatrixBlk == nil {
		return nil, errNilBlock
	}
	blindedBlkInterface, err := blk.ToBlinded()
	if err != nil {
		return nil, errors.Wrapf(err, "could not convert block to blinded block")
	}
	blindedBellatrixBlock, err := blindedBlkInterface.PbBlindedBellatrixBlock()
	if err != nil {
		return nil, errors.Wrapf(err, "could not get signed beacon block")
	}
	v2Blk, err := migration.V1Alpha1BeaconBlockBlindedBellatrixToV2Blinded(blindedBellatrixBlock.Block)
	if err != nil {
		return nil, errors.Wrapf(err, "could not get signed beacon block")
	}
	root, err := blk.Block().HashTreeRoot()
	if err != nil {
		return nil, errors.Wrapf(err, "could not get block root")
	}
	isOptimistic, err := bs.OptimisticModeFetcher.IsOptimisticForRoot(ctx, root)
	if err != nil {
		return nil, errors.Wrapf(err, "could not check if block is optimistic")
	}
	sig := blk.Signature()
	data := &ethpbv2.SignedBlindedBeaconBlockBellatrix{
		Message:   v2Blk,
		Signature: sig[:],
	}
	sszData, err := data.MarshalSSZ()
	if err != nil {
		return nil, errors.Wrapf(err, "could not marshal block into SSZ")
	}
	return &ethpbv2.SSZContainer{Version: ethpbv2.Version_BELLATRIX, ExecutionOptimistic: isOptimistic, Data: sszData}, nil
}

func (bs *Server) getBlindedSSZBlockCapella(ctx context.Context, blk interfaces.SignedBeaconBlock) (*ethpbv2.SSZContainer, error) {
	capellaBlk, err := blk.PbCapellaBlock()
	if err != nil {
		// ErrUnsupportedGetter means that we have another block type
		if errors.Is(err, blocks.ErrUnsupportedGetter) {
			if blindedCapellaBlk, err := blk.PbBlindedCapellaBlock(); err == nil {
				if blindedCapellaBlk == nil {
					return nil, errNilBlock
				}
				v2Blk, err := migration.V1Alpha1BeaconBlockBlindedCapellaToV2Blinded(blindedCapellaBlk.Block)
				if err != nil {
					return nil, errors.Wrapf(err, "could not get signed beacon block")
				}
				root, err := blk.Block().HashTreeRoot()
				if err != nil {
					return nil, errors.Wrapf(err, "could not get block root")
				}
				isOptimistic, err := bs.OptimisticModeFetcher.IsOptimisticForRoot(ctx, root)
				if err != nil {
					return nil, errors.Wrapf(err, "could not check if block is optimistic")
				}
				sig := blk.Signature()
				data := &ethpbv2.SignedBlindedBeaconBlockCapella{
					Message:   v2Blk,
					Signature: sig[:],
				}
				sszData, err := data.MarshalSSZ()
				if err != nil {
					return nil, errors.Wrapf(err, "could not marshal block into SSZ")
				}
				return &ethpbv2.SSZContainer{
					Version:             ethpbv2.Version_CAPELLA,
					ExecutionOptimistic: isOptimistic,
					Data:                sszData,
				}, nil
			}
			return nil, err
		}
	}

	if capellaBlk == nil {
		return nil, errNilBlock
	}
	blindedBlkInterface, err := blk.ToBlinded()
	if err != nil {
		return nil, errors.Wrapf(err, "could not convert block to blinded block")
	}
	blindedCapellaBlock, err := blindedBlkInterface.PbBlindedCapellaBlock()
	if err != nil {
		return nil, errors.Wrapf(err, "could not get signed beacon block")
	}
	v2Blk, err := migration.V1Alpha1BeaconBlockBlindedCapellaToV2Blinded(blindedCapellaBlock.Block)
	if err != nil {
		return nil, errors.Wrapf(err, "could not get signed beacon block")
	}
	root, err := blk.Block().HashTreeRoot()
	if err != nil {
		return nil, errors.Wrapf(err, "could not get block root")
	}
	isOptimistic, err := bs.OptimisticModeFetcher.IsOptimisticForRoot(ctx, root)
	if err != nil {
		return nil, errors.Wrapf(err, "could not check if block is optimistic")
	}
	sig := blk.Signature()
	data := &ethpbv2.SignedBlindedBeaconBlockCapella{
		Message:   v2Blk,
		Signature: sig[:],
	}
	sszData, err := data.MarshalSSZ()
	if err != nil {
		return nil, errors.Wrapf(err, "could not marshal block into SSZ")
	}
	return &ethpbv2.SSZContainer{Version: ethpbv2.Version_CAPELLA, ExecutionOptimistic: isOptimistic, Data: sszData}, nil
}

func (bs *Server) submitBlindedBellatrixBlock(ctx context.Context, blindedBellatrixBlk *ethpbv2.BlindedBeaconBlockBellatrix, sig []byte) error {
	b, err := migration.BlindedBellatrixToV1Alpha1SignedBlock(&ethpbv2.SignedBlindedBeaconBlockBellatrix{
		Message:   blindedBellatrixBlk,
		Signature: sig,
	})
	if err != nil {
		return status.Errorf(codes.Internal, "Could not get blinded block: %v", err)
	}
	_, err = bs.V1Alpha1ValidatorServer.ProposeBeaconBlock(ctx, &eth.GenericSignedBeaconBlock{
		Block: &eth.GenericSignedBeaconBlock_BlindedBellatrix{
			BlindedBellatrix: b,
		},
	})
	if err != nil {
		return status.Errorf(codes.Internal, "Could not propose blinded block: %v", err)
	}
	return nil
}

func (bs *Server) submitBlindedCapellaBlock(ctx context.Context, blindedCapellaBlk *ethpbv2.BlindedBeaconBlockCapella, sig []byte) error {
	b, err := migration.BlindedCapellaToV1Alpha1SignedBlock(&ethpbv2.SignedBlindedBeaconBlockCapella{
		Message:   blindedCapellaBlk,
		Signature: sig,
	})
	if err != nil {
		return status.Errorf(codes.Internal, "Could not get blinded block: %v", err)
	}
	_, err = bs.V1Alpha1ValidatorServer.ProposeBeaconBlock(ctx, &eth.GenericSignedBeaconBlock{
		Block: &eth.GenericSignedBeaconBlock_BlindedCapella{
			BlindedCapella: b,
		},
	})
	if err != nil {
		return status.Errorf(codes.Internal, "Could not propose blinded block: %v", err)
	}
	return nil
}<|MERGE_RESOLUTION|>--- conflicted
+++ resolved
@@ -85,20 +85,14 @@
 	if err != nil {
 		return nil, err
 	}
-<<<<<<< HEAD
+	blkRoot, err := blk.Block().HashTreeRoot()
+	if err != nil {
+		return nil, errors.Wrapf(err, "could not get block root")
+	}
 
 	result, err := getSSZBlockPhase0(blk)
 	if result != nil {
-=======
-	blkRoot, err := blk.Block().HashTreeRoot()
-	if err != nil {
-		return nil, errors.Wrapf(err, "could not get block root")
-	}
-
-	result, err := getSSZBlockPhase0(blk)
-	if result != nil {
-		result.Finalized = bs.FinalizationFetcher.IsFinalized(ctx, blkRoot)
->>>>>>> 81b049ea
+		result.Finalized = bs.FinalizationFetcher.IsFinalized(ctx, blkRoot)
 		return result, nil
 	}
 	// ErrUnsupportedGetter means that we have another block type
@@ -107,10 +101,7 @@
 	}
 	result, err = getSSZBlockAltair(blk)
 	if result != nil {
-<<<<<<< HEAD
-=======
-		result.Finalized = bs.FinalizationFetcher.IsFinalized(ctx, blkRoot)
->>>>>>> 81b049ea
+		result.Finalized = bs.FinalizationFetcher.IsFinalized(ctx, blkRoot)
 		return result, nil
 	}
 	// ErrUnsupportedGetter means that we have another block type
@@ -119,10 +110,7 @@
 	}
 	result, err = bs.getBlindedSSZBlockBellatrix(ctx, blk)
 	if result != nil {
-<<<<<<< HEAD
-=======
-		result.Finalized = bs.FinalizationFetcher.IsFinalized(ctx, blkRoot)
->>>>>>> 81b049ea
+		result.Finalized = bs.FinalizationFetcher.IsFinalized(ctx, blkRoot)
 		return result, nil
 	}
 	// ErrUnsupportedGetter means that we have another block type
@@ -131,10 +119,7 @@
 	}
 	result, err = bs.getBlindedSSZBlockCapella(ctx, blk)
 	if result != nil {
-<<<<<<< HEAD
-=======
-		result.Finalized = bs.FinalizationFetcher.IsFinalized(ctx, blkRoot)
->>>>>>> 81b049ea
+		result.Finalized = bs.FinalizationFetcher.IsFinalized(ctx, blkRoot)
 		return result, nil
 	}
 	// ErrUnsupportedGetter means that we have another block type
