package beacon

import (
	"context"
	"fmt"
	"strconv"
	"strings"

	"github.com/golang/protobuf/ptypes/empty"
	"github.com/pkg/errors"
	"github.com/prysmaticlabs/prysm/v4/beacon-chain/core/helpers"
	"github.com/prysmaticlabs/prysm/v4/beacon-chain/db/filters"
	rpchelpers "github.com/prysmaticlabs/prysm/v4/beacon-chain/rpc/eth/helpers"
	"github.com/prysmaticlabs/prysm/v4/beacon-chain/rpc/lookup"
	"github.com/prysmaticlabs/prysm/v4/beacon-chain/rpc/prysm/v1alpha1/validator"
	"github.com/prysmaticlabs/prysm/v4/config/params"
	consensus_types "github.com/prysmaticlabs/prysm/v4/consensus-types"
	"github.com/prysmaticlabs/prysm/v4/consensus-types/blocks"
	"github.com/prysmaticlabs/prysm/v4/consensus-types/interfaces"
	"github.com/prysmaticlabs/prysm/v4/consensus-types/primitives"
	"github.com/prysmaticlabs/prysm/v4/encoding/bytesutil"
	"github.com/prysmaticlabs/prysm/v4/encoding/ssz/detect"
	"github.com/prysmaticlabs/prysm/v4/network/forks"
	ethpbv1 "github.com/prysmaticlabs/prysm/v4/proto/eth/v1"
	ethpbv2 "github.com/prysmaticlabs/prysm/v4/proto/eth/v2"
	"github.com/prysmaticlabs/prysm/v4/proto/migration"
	eth "github.com/prysmaticlabs/prysm/v4/proto/prysm/v1alpha1"
	"github.com/prysmaticlabs/prysm/v4/time/slots"
	"go.opencensus.io/trace"
	"google.golang.org/grpc/codes"
	"google.golang.org/grpc/metadata"
	"google.golang.org/grpc/status"
	"google.golang.org/protobuf/types/known/emptypb"
)

const versionHeader = "eth-consensus-version"

var (
	errNilBlock = errors.New("nil block")
)

// GetWeakSubjectivity computes the starting epoch of the current weak subjectivity period, and then also
// determines the best block root and state root to use for a Checkpoint Sync starting from that point.
// DEPRECATED: GetWeakSubjectivity endpoint will no longer be supported
func (bs *Server) GetWeakSubjectivity(ctx context.Context, _ *empty.Empty) (*ethpbv1.WeakSubjectivityResponse, error) {
	if err := rpchelpers.ValidateSync(ctx, bs.SyncChecker, bs.HeadFetcher, bs.GenesisTimeFetcher, bs.OptimisticModeFetcher); err != nil {
		// This is already a grpc error, so we can't wrap it any further
		return nil, err
	}

	hs, err := bs.HeadFetcher.HeadStateReadOnly(ctx)
	if err != nil {
		return nil, status.Error(codes.Internal, "could not get head state")
	}
	wsEpoch, err := helpers.LatestWeakSubjectivityEpoch(ctx, hs, params.BeaconConfig())
	if err != nil {
		return nil, status.Errorf(codes.Internal, "could not get weak subjectivity epoch: %v", err)
	}
	wsSlot, err := slots.EpochStart(wsEpoch)
	if err != nil {
		return nil, status.Errorf(codes.Internal, "could not get weak subjectivity slot: %v", err)
	}
	cbr, err := bs.CanonicalHistory.BlockRootForSlot(ctx, wsSlot)
	if err != nil {
		return nil, status.Errorf(codes.Internal, fmt.Sprintf("could not find highest block below slot %d", wsSlot))
	}
	cb, err := bs.BeaconDB.Block(ctx, cbr)
	if err != nil {
		return nil, status.Errorf(codes.Internal, fmt.Sprintf("block with root %#x from slot index %d not found in db", cbr, wsSlot))
	}
	stateRoot := cb.Block().StateRoot()
	log.Printf("weak subjectivity checkpoint reported as epoch=%d, block root=%#x, state root=%#x", wsEpoch, cbr, stateRoot)
	return &ethpbv1.WeakSubjectivityResponse{
		Data: &ethpbv1.WeakSubjectivityData{
			WsCheckpoint: &ethpbv1.Checkpoint{
				Epoch: wsEpoch,
				Root:  cbr[:],
			},
			StateRoot: stateRoot[:],
		},
	}, nil
}

// GetBlockHeader retrieves block header for given block id.
func (bs *Server) GetBlockHeader(ctx context.Context, req *ethpbv1.BlockRequest) (*ethpbv1.BlockHeaderResponse, error) {
	ctx, span := trace.StartSpan(ctx, "beacon.GetBlockHeader")
	defer span.End()

	blk, err := bs.Blocker.Block(ctx, req.BlockId)
	err = handleGetBlockError(blk, err)
	if err != nil {
		return nil, err
	}
	v1alpha1Header, err := blk.Header()
	if err != nil {
		return nil, status.Errorf(codes.Internal, "Could not get block header from block: %v", err)
	}
	header := migration.V1Alpha1SignedHeaderToV1(v1alpha1Header)
	headerRoot, err := header.Message.HashTreeRoot()
	if err != nil {
		return nil, status.Errorf(codes.Internal, "Could not hash block header: %v", err)
	}
	blkRoot, err := blk.Block().HashTreeRoot()
	if err != nil {
		return nil, status.Errorf(codes.Internal, "Could not hash block: %v", err)
	}
	canonical, err := bs.ChainInfoFetcher.IsCanonical(ctx, blkRoot)
	if err != nil {
		return nil, status.Errorf(codes.Internal, "Could not determine if block root is canonical: %v", err)
	}
	isOptimistic, err := bs.OptimisticModeFetcher.IsOptimisticForRoot(ctx, blkRoot)
	if err != nil {
		return nil, status.Errorf(codes.Internal, "Could not check if block is optimistic: %v", err)
	}

	return &ethpbv1.BlockHeaderResponse{
		Data: &ethpbv1.BlockHeaderContainer{
			Root:      headerRoot[:],
			Canonical: canonical,
			Header: &ethpbv1.BeaconBlockHeaderContainer{
				Message:   header.Message,
				Signature: header.Signature,
			},
		},
		ExecutionOptimistic: isOptimistic,
		Finalized:           bs.FinalizationFetcher.IsFinalized(ctx, blkRoot),
	}, nil
}

// ListBlockHeaders retrieves block headers matching given query. By default it will fetch current head slot blocks.
func (bs *Server) ListBlockHeaders(ctx context.Context, req *ethpbv1.BlockHeadersRequest) (*ethpbv1.BlockHeadersResponse, error) {
	ctx, span := trace.StartSpan(ctx, "beacon.ListBlockHeaders")
	defer span.End()

	var err error
	var blks []interfaces.ReadOnlySignedBeaconBlock
	var blkRoots [][32]byte
	if len(req.ParentRoot) == 32 {
		blks, blkRoots, err = bs.BeaconDB.Blocks(ctx, filters.NewFilter().SetParentRoot(req.ParentRoot))
		if err != nil {
			return nil, status.Errorf(codes.Internal, "Could not retrieve blocks: %v", err)
		}
	} else {
		slot := bs.ChainInfoFetcher.HeadSlot()
		if req.Slot != nil {
			slot = *req.Slot
		}
		blks, err = bs.BeaconDB.BlocksBySlot(ctx, slot)
		if err != nil {
			return nil, status.Errorf(codes.Internal, "Could not retrieve blocks for slot %d: %v", req.Slot, err)
		}
		_, blkRoots, err = bs.BeaconDB.BlockRootsBySlot(ctx, slot)
		if err != nil {
			return nil, status.Errorf(codes.Internal, "Could not retrieve block roots for slot %d: %v", req.Slot, err)
		}
	}
	if len(blks) == 0 {
		return nil, status.Error(codes.NotFound, "Could not find requested blocks")
	}

	isOptimistic := false
	isFinalized := true
	blkHdrs := make([]*ethpbv1.BlockHeaderContainer, len(blks))
	for i, bl := range blks {
		v1alpha1Header, err := bl.Header()
		if err != nil {
			return nil, status.Errorf(codes.Internal, "Could not get block header from block: %v", err)
		}
		header := migration.V1Alpha1SignedHeaderToV1(v1alpha1Header)
		headerRoot, err := header.Message.HashTreeRoot()
		if err != nil {
			return nil, status.Errorf(codes.Internal, "Could not hash block header: %v", err)
		}
		canonical, err := bs.ChainInfoFetcher.IsCanonical(ctx, blkRoots[i])
		if err != nil {
			return nil, status.Errorf(codes.Internal, "Could not determine if block root is canonical: %v", err)
		}
		if !isOptimistic {
			isOptimistic, err = bs.OptimisticModeFetcher.IsOptimisticForRoot(ctx, blkRoots[i])
			if err != nil {
				return nil, status.Errorf(codes.Internal, "Could not check if block is optimistic: %v", err)
			}
		}
		if isFinalized {
			isFinalized = bs.FinalizationFetcher.IsFinalized(ctx, blkRoots[i])
		}
		blkHdrs[i] = &ethpbv1.BlockHeaderContainer{
			Root:      headerRoot[:],
			Canonical: canonical,
			Header: &ethpbv1.BeaconBlockHeaderContainer{
				Message:   header.Message,
				Signature: header.Signature,
			},
		}
	}

	return &ethpbv1.BlockHeadersResponse{Data: blkHdrs, ExecutionOptimistic: isOptimistic, Finalized: isFinalized}, nil
}

// SubmitBlock instructs the beacon node to broadcast a newly signed beacon block to the beacon network, to be
// included in the beacon chain. The beacon node is not required to validate the signed ReadOnlyBeaconBlock, and a successful
// response (20X) only indicates that the broadcast has been successful. The beacon node is expected to integrate the
// new block into its state, and therefore validate the block internally, however blocks which fail the validation are
// still broadcast but a different status code is returned (202).
func (bs *Server) SubmitBlock(ctx context.Context, req *ethpbv2.SignedBeaconBlockContainerPayload) (*emptypb.Empty, error) {
	ctx, span := trace.StartSpan(ctx, "beacon.SubmitBlock")
	defer span.End()

<<<<<<< HEAD
	switch blkContainer := req.SignedBlock.Message.(type) {
=======
	if err := rpchelpers.ValidateSync(ctx, bs.SyncChecker, bs.HeadFetcher, bs.TimeFetcher, bs.OptimisticModeFetcher); err != nil {
		// We simply return the error because it's already a gRPC error.
		return nil, err
	}

	switch blkContainer := req.Message.(type) {
>>>>>>> 6fc58ddc
	case *ethpbv2.SignedBeaconBlockContainer_Phase0Block:
		if err := bs.submitPhase0Block(ctx, blkContainer.Phase0Block, req.SignedBlock.Signature); err != nil {
			return nil, err
		}
	case *ethpbv2.SignedBeaconBlockContainer_AltairBlock:
		if err := bs.submitAltairBlock(ctx, blkContainer.AltairBlock, req.SignedBlock.Signature); err != nil {
			return nil, err
		}
	case *ethpbv2.SignedBeaconBlockContainer_BellatrixBlock:
		if err := bs.submitBellatrixBlock(ctx, blkContainer.BellatrixBlock, req.SignedBlock.Signature); err != nil {
			return nil, err
		}
	case *ethpbv2.SignedBeaconBlockContainer_CapellaBlock:
		if err := bs.submitCapellaBlock(ctx, blkContainer.CapellaBlock, req.SignedBlock.Signature); err != nil {
			return nil, err
		}
	case *ethpbv2.SignedBeaconBlockContainer_DenebBlock:
		signedBlock := &ethpbv2.SignedBeaconBlockDeneb{
			Message:   req.SignedBlock.GetDenebBlock(),
			Signature: req.SignedBlock.Signature,
		}
		if err := bs.submitDenebBlockcontents(ctx, &ethpbv2.SignedBeaconBlockDenebAndBlobs{SignedBlock: signedBlock, SignedBlobSidecars: req.SignedBlobSidecars}); err != nil {
			return nil, err
		}
	default:
		return nil, status.Errorf(codes.InvalidArgument, "Unsupported block container type %T", blkContainer)
	}

	return &emptypb.Empty{}, nil
}

// SubmitBlockSSZ instructs the beacon node to broadcast a newly signed beacon block to the beacon network, to be
// included in the beacon chain. The beacon node is not required to validate the signed ReadOnlyBeaconBlock, and a successful
// response (20X) only indicates that the broadcast has been successful. The beacon node is expected to integrate the
// new block into its state, and therefore validate the block internally, however blocks which fail the validation are
// still broadcast but a different status code is returned (202).
//
// The provided block must be SSZ-serialized.
func (bs *Server) SubmitBlockSSZ(ctx context.Context, req *ethpbv2.SSZContainer) (*emptypb.Empty, error) {
	ctx, span := trace.StartSpan(ctx, "beacon.SubmitBlockSSZ")
	defer span.End()

	if err := rpchelpers.ValidateSync(ctx, bs.SyncChecker, bs.HeadFetcher, bs.TimeFetcher, bs.OptimisticModeFetcher); err != nil {
		// We simply return the error because it's already a gRPC error.
		return nil, err
	}

	md, ok := metadata.FromIncomingContext(ctx)
	if !ok {
		return &emptypb.Empty{}, status.Errorf(codes.Internal, "Could not read "+versionHeader+" header")
	}
	ver := md.Get(versionHeader)
	if len(ver) == 0 {
		return &emptypb.Empty{}, status.Errorf(codes.Internal, "Could not read "+versionHeader+" header")
	}
	schedule := forks.NewOrderedSchedule(params.BeaconConfig())
	forkVer, err := schedule.VersionForName(ver[0])
	if err != nil {
		return &emptypb.Empty{}, status.Errorf(codes.Internal, "Could not determine fork version: %v", err)
	}
	unmarshaler, err := detect.FromForkVersion(forkVer)
	if err != nil {
		return &emptypb.Empty{}, status.Errorf(codes.Internal, "Could not create unmarshaler: %v", err)
	}
	block, err := unmarshaler.UnmarshalBeaconBlock(req.Data)
	if err != nil {
		return &emptypb.Empty{}, status.Errorf(codes.Internal, "Could not unmarshal request data into block: %v", err)
	}

	switch forkVer {
	case bytesutil.ToBytes4(params.BeaconConfig().CapellaForkVersion):
		if block.IsBlinded() {
			return nil, status.Error(codes.InvalidArgument, "Submitted block is blinded")
		}
		b, err := block.PbCapellaBlock()
		if err != nil {
			return &emptypb.Empty{}, status.Errorf(codes.Internal, "Could not get proto block: %v", err)
		}
		_, err = bs.V1Alpha1ValidatorServer.ProposeBeaconBlock(ctx, &eth.GenericSignedBeaconBlock{
			Block: &eth.GenericSignedBeaconBlock_Capella{
				Capella: b,
			},
		})
		if err != nil {
			if strings.Contains(err.Error(), validator.CouldNotDecodeBlock) {
				return &emptypb.Empty{}, status.Error(codes.InvalidArgument, err.Error())
			}
			return &emptypb.Empty{}, status.Errorf(codes.Internal, "Could not propose block: %v", err)
		}
		return &emptypb.Empty{}, nil
	case bytesutil.ToBytes4(params.BeaconConfig().BellatrixForkVersion):
		if block.IsBlinded() {
			return nil, status.Error(codes.InvalidArgument, "Submitted block is blinded")
		}
		b, err := block.PbBellatrixBlock()
		if err != nil {
			return &emptypb.Empty{}, status.Errorf(codes.Internal, "Could not get proto block: %v", err)
		}
		_, err = bs.V1Alpha1ValidatorServer.ProposeBeaconBlock(ctx, &eth.GenericSignedBeaconBlock{
			Block: &eth.GenericSignedBeaconBlock_Bellatrix{
				Bellatrix: b,
			},
		})
		if err != nil {
			if strings.Contains(err.Error(), validator.CouldNotDecodeBlock) {
				return &emptypb.Empty{}, status.Error(codes.InvalidArgument, err.Error())
			}
			return &emptypb.Empty{}, status.Errorf(codes.Internal, "Could not propose block: %v", err)
		}
		return &emptypb.Empty{}, nil
	case bytesutil.ToBytes4(params.BeaconConfig().AltairForkVersion):
		b, err := block.PbAltairBlock()
		if err != nil {
			return &emptypb.Empty{}, status.Errorf(codes.Internal, "Could not get proto block: %v", err)
		}
		_, err = bs.V1Alpha1ValidatorServer.ProposeBeaconBlock(ctx, &eth.GenericSignedBeaconBlock{
			Block: &eth.GenericSignedBeaconBlock_Altair{
				Altair: b,
			},
		})
		if err != nil {
			if strings.Contains(err.Error(), validator.CouldNotDecodeBlock) {
				return &emptypb.Empty{}, status.Error(codes.InvalidArgument, err.Error())
			}
			return &emptypb.Empty{}, status.Errorf(codes.Internal, "Could not propose block: %v", err)
		}
		return &emptypb.Empty{}, nil
	case bytesutil.ToBytes4(params.BeaconConfig().GenesisForkVersion):
		b, err := block.PbPhase0Block()
		if err != nil {
			return &emptypb.Empty{}, status.Errorf(codes.Internal, "Could not get proto block: %v", err)
		}
		_, err = bs.V1Alpha1ValidatorServer.ProposeBeaconBlock(ctx, &eth.GenericSignedBeaconBlock{
			Block: &eth.GenericSignedBeaconBlock_Phase0{
				Phase0: b,
			},
		})
		if err != nil {
			if strings.Contains(err.Error(), validator.CouldNotDecodeBlock) {
				return &emptypb.Empty{}, status.Error(codes.InvalidArgument, err.Error())
			}
			return &emptypb.Empty{}, status.Errorf(codes.Internal, "Could not propose block: %v", err)
		}
		return &emptypb.Empty{}, nil
	default:
		return &emptypb.Empty{}, status.Errorf(codes.InvalidArgument, "Unsupported fork %s", string(forkVer[:]))
	}
}

// GetBlock retrieves block details for given block ID.
// DEPRECATED: please use GetBlockV2 instead
func (bs *Server) GetBlock(ctx context.Context, req *ethpbv1.BlockRequest) (*ethpbv1.BlockResponse, error) {
	ctx, span := trace.StartSpan(ctx, "beacon.GetBlock")
	defer span.End()

	blk, err := bs.Blocker.Block(ctx, req.BlockId)
	err = handleGetBlockError(blk, err)
	if err != nil {
		return nil, err
	}
	signedBeaconBlock, err := migration.SignedBeaconBlock(blk)
	if err != nil {
		return nil, status.Errorf(codes.Internal, "Could not get signed beacon block: %v", err)
	}

	return &ethpbv1.BlockResponse{
		Data: &ethpbv1.BeaconBlockContainer{
			Message:   signedBeaconBlock.Block,
			Signature: signedBeaconBlock.Signature,
		},
	}, nil
}

// GetBlockSSZ returns the SSZ-serialized version of the becaon block for given block ID.
// DEPRECATED: please use GetBlockV2SSZ instead
func (bs *Server) GetBlockSSZ(ctx context.Context, req *ethpbv1.BlockRequest) (*ethpbv1.BlockSSZResponse, error) {
	ctx, span := trace.StartSpan(ctx, "beacon.GetBlockSSZ")
	defer span.End()

	blk, err := bs.Blocker.Block(ctx, req.BlockId)
	err = handleGetBlockError(blk, err)
	if err != nil {
		return nil, err
	}
	signedBeaconBlock, err := migration.SignedBeaconBlock(blk)
	if err != nil {
		return nil, status.Errorf(codes.Internal, "Could not get signed beacon block: %v", err)
	}
	sszBlock, err := signedBeaconBlock.MarshalSSZ()
	if err != nil {
		return nil, status.Errorf(codes.Internal, "Could not marshal block into SSZ: %v", err)
	}

	return &ethpbv1.BlockSSZResponse{Data: sszBlock}, nil
}

// GetBlockV2 retrieves block details for given block ID.
func (bs *Server) GetBlockV2(ctx context.Context, req *ethpbv2.BlockRequestV2) (*ethpbv2.BlockResponseV2, error) {
	ctx, span := trace.StartSpan(ctx, "beacon.GetBlockV2")
	defer span.End()

	blk, err := bs.Blocker.Block(ctx, req.BlockId)
	err = handleGetBlockError(blk, err)
	if err != nil {
		return nil, err
	}
	blkRoot, err := blk.Block().HashTreeRoot()
	if err != nil {
		return nil, errors.Wrapf(err, "could not get block root")
	}

	result, err := getBlockPhase0(blk)
	if result != nil {
		result.Finalized = bs.FinalizationFetcher.IsFinalized(ctx, blkRoot)
		return result, nil
	}
	// ErrUnsupportedGetter means that we have another block type
	if !errors.Is(err, consensus_types.ErrUnsupportedGetter) {
		return nil, status.Errorf(codes.Internal, "Could not get signed beacon block: %v", err)
	}
	result, err = getBlockAltair(blk)
	if result != nil {
		result.Finalized = bs.FinalizationFetcher.IsFinalized(ctx, blkRoot)
		return result, nil
	}
	// ErrUnsupportedGetter means that we have another block type
	if !errors.Is(err, consensus_types.ErrUnsupportedGetter) {
		return nil, status.Errorf(codes.Internal, "Could not get signed beacon block: %v", err)
	}
	result, err = bs.getBlockBellatrix(ctx, blk)
	if result != nil {
		result.Finalized = bs.FinalizationFetcher.IsFinalized(ctx, blkRoot)
		return result, nil
	}
	// ErrUnsupportedGetter means that we have another block type
	if !errors.Is(err, consensus_types.ErrUnsupportedGetter) {
		return nil, status.Errorf(codes.Internal, "Could not get signed beacon block: %v", err)
	}
	result, err = bs.getBlockCapella(ctx, blk)
	if result != nil {
		result.Finalized = bs.FinalizationFetcher.IsFinalized(ctx, blkRoot)
		return result, nil
	}
	// ErrUnsupportedGetter means that we have another block type
	if !errors.Is(err, consensus_types.ErrUnsupportedGetter) {
		return nil, status.Errorf(codes.Internal, "Could not get signed beacon block: %v", err)
	}
	result, err = bs.getBlockDeneb(ctx, blk)
	if result != nil {
		return result, nil
	}
	// ErrUnsupportedGetter means that we have another block type
	if !errors.Is(err, consensus_types.ErrUnsupportedGetter) {
		return nil, status.Errorf(codes.Internal, "Could not get signed beacon block: %v", err)
	}
	return nil, status.Errorf(codes.Internal, "Unknown block type %T", blk)
}

// GetBlockSSZV2 returns the SSZ-serialized version of the beacon block for given block ID.
func (bs *Server) GetBlockSSZV2(ctx context.Context, req *ethpbv2.BlockRequestV2) (*ethpbv2.SSZContainer, error) {
	ctx, span := trace.StartSpan(ctx, "beacon.GetBlockSSZV2")
	defer span.End()

	blk, err := bs.Blocker.Block(ctx, req.BlockId)
	err = handleGetBlockError(blk, err)
	if err != nil {
		return nil, err
	}
	blkRoot, err := blk.Block().HashTreeRoot()
	if err != nil {
		return nil, errors.Wrapf(err, "could not get block root")
	}

	result, err := getSSZBlockPhase0(blk)
	if result != nil {
		result.Finalized = bs.FinalizationFetcher.IsFinalized(ctx, blkRoot)
		return result, nil
	}
	// ErrUnsupportedGetter means that we have another block type
	if !errors.Is(err, consensus_types.ErrUnsupportedGetter) {
		return nil, status.Errorf(codes.Internal, "Could not get signed beacon block: %v", err)
	}
	result, err = getSSZBlockAltair(blk)
	if result != nil {
		result.Finalized = bs.FinalizationFetcher.IsFinalized(ctx, blkRoot)
		return result, nil
	}
	// ErrUnsupportedGetter means that we have another block type
	if !errors.Is(err, consensus_types.ErrUnsupportedGetter) {
		return nil, status.Errorf(codes.Internal, "Could not get signed beacon block: %v", err)
	}
	result, err = bs.getSSZBlockBellatrix(ctx, blk)
	if result != nil {
		result.Finalized = bs.FinalizationFetcher.IsFinalized(ctx, blkRoot)
		return result, nil
	}
	// ErrUnsupportedGetter means that we have another block type
	if !errors.Is(err, consensus_types.ErrUnsupportedGetter) {
		return nil, status.Errorf(codes.Internal, "Could not get signed beacon block: %v", err)
	}
	result, err = bs.getSSZBlockCapella(ctx, blk)
	if result != nil {
		result.Finalized = bs.FinalizationFetcher.IsFinalized(ctx, blkRoot)
		return result, nil
	}
	// ErrUnsupportedGetter means that we have another block type
	if !errors.Is(err, consensus_types.ErrUnsupportedGetter) {
		return nil, status.Errorf(codes.Internal, "Could not get signed beacon block: %v", err)
	}
	result, err = bs.getSSZBlockDeneb(ctx, blk)
	if result != nil {
		return result, nil
	}
	// ErrUnsupportedGetter means that we have another block type
	if !errors.Is(err, consensus_types.ErrUnsupportedGetter) {
		return nil, status.Errorf(codes.Internal, "Could not get signed beacon block: %v", err)
	}

	return nil, status.Errorf(codes.Internal, "Unknown block type %T", blk)
}

// GetBlockRoot retrieves hashTreeRoot of ReadOnlyBeaconBlock/BeaconBlockHeader.
func (bs *Server) GetBlockRoot(ctx context.Context, req *ethpbv1.BlockRequest) (*ethpbv1.BlockRootResponse, error) {
	ctx, span := trace.StartSpan(ctx, "beacon.GetBlockRoot")
	defer span.End()

	var root []byte
	var err error
	switch string(req.BlockId) {
	case "head":
		root, err = bs.ChainInfoFetcher.HeadRoot(ctx)
		if err != nil {
			return nil, status.Errorf(codes.Internal, "Could not retrieve head block: %v", err)
		}
		if root == nil {
			return nil, status.Errorf(codes.NotFound, "No head root was found")
		}
	case "finalized":
		finalized := bs.ChainInfoFetcher.FinalizedCheckpt()
		root = finalized.Root
	case "genesis":
		blk, err := bs.BeaconDB.GenesisBlock(ctx)
		if err != nil {
			return nil, status.Errorf(codes.Internal, "Could not retrieve blocks for genesis slot: %v", err)
		}
		if err := blocks.BeaconBlockIsNil(blk); err != nil {
			return nil, status.Errorf(codes.NotFound, "Could not find genesis block: %v", err)
		}
		blkRoot, err := blk.Block().HashTreeRoot()
		if err != nil {
			return nil, status.Error(codes.Internal, "Could not hash genesis block")
		}
		root = blkRoot[:]
	default:
		if len(req.BlockId) == 32 {
			blk, err := bs.BeaconDB.Block(ctx, bytesutil.ToBytes32(req.BlockId))
			if err != nil {
				return nil, status.Errorf(codes.Internal, "Could not retrieve block for block root %#x: %v", req.BlockId, err)
			}
			if err := blocks.BeaconBlockIsNil(blk); err != nil {
				return nil, status.Errorf(codes.NotFound, "Could not find block: %v", err)
			}
			root = req.BlockId
		} else {
			slot, err := strconv.ParseUint(string(req.BlockId), 10, 64)
			if err != nil {
				return nil, status.Errorf(codes.InvalidArgument, "Could not parse block ID: %v", err)
			}
			hasRoots, roots, err := bs.BeaconDB.BlockRootsBySlot(ctx, primitives.Slot(slot))
			if err != nil {
				return nil, status.Errorf(codes.Internal, "Could not retrieve blocks for slot %d: %v", slot, err)
			}

			if !hasRoots {
				return nil, status.Error(codes.NotFound, "Could not find any blocks with given slot")
			}
			root = roots[0][:]
			if len(roots) == 1 {
				break
			}
			for _, blockRoot := range roots {
				canonical, err := bs.ChainInfoFetcher.IsCanonical(ctx, blockRoot)
				if err != nil {
					return nil, status.Errorf(codes.Internal, "Could not determine if block root is canonical: %v", err)
				}
				if canonical {
					root = blockRoot[:]
					break
				}
			}
		}
	}

	b32Root := bytesutil.ToBytes32(root)
	isOptimistic, err := bs.OptimisticModeFetcher.IsOptimisticForRoot(ctx, b32Root)
	if err != nil {
		return nil, status.Errorf(codes.Internal, "Could not check if block is optimistic: %v", err)
	}

	return &ethpbv1.BlockRootResponse{
		Data: &ethpbv1.BlockRootContainer{
			Root: root,
		},
		ExecutionOptimistic: isOptimistic,
		Finalized:           bs.FinalizationFetcher.IsFinalized(ctx, b32Root),
	}, nil
}

// ListBlockAttestations retrieves attestation included in requested block.
func (bs *Server) ListBlockAttestations(ctx context.Context, req *ethpbv1.BlockRequest) (*ethpbv1.BlockAttestationsResponse, error) {
	ctx, span := trace.StartSpan(ctx, "beacon.ListBlockAttestations")
	defer span.End()

	blk, err := bs.Blocker.Block(ctx, req.BlockId)
	err = handleGetBlockError(blk, err)
	if err != nil {
		return nil, err
	}

	v1Alpha1Attestations := blk.Block().Body().Attestations()
	v1Attestations := make([]*ethpbv1.Attestation, 0, len(v1Alpha1Attestations))
	for _, att := range v1Alpha1Attestations {
		migratedAtt := migration.V1Alpha1AttestationToV1(att)
		v1Attestations = append(v1Attestations, migratedAtt)
	}
	root, err := blk.Block().HashTreeRoot()
	if err != nil {
		return nil, status.Errorf(codes.Internal, "Could not get block root: %v", err)
	}
	isOptimistic, err := bs.OptimisticModeFetcher.IsOptimisticForRoot(ctx, root)
	if err != nil {
		return nil, status.Errorf(codes.Internal, "Could not check if block is optimistic: %v", err)
	}
	return &ethpbv1.BlockAttestationsResponse{
		Data:                v1Attestations,
		ExecutionOptimistic: isOptimistic,
		Finalized:           bs.FinalizationFetcher.IsFinalized(ctx, root),
	}, nil
}

func handleGetBlockError(blk interfaces.ReadOnlySignedBeaconBlock, err error) error {
	if invalidBlockIdErr, ok := err.(*lookup.BlockIdParseError); ok {
		return status.Errorf(codes.InvalidArgument, "Invalid block ID: %v", invalidBlockIdErr)
	}
	if err != nil {
		return status.Errorf(codes.Internal, "Could not get block from block ID: %v", err)
	}
	if err := blocks.BeaconBlockIsNil(blk); err != nil {
		return status.Errorf(codes.NotFound, "Could not find requested block: %v", err)
	}
	return nil
}

func getBlockPhase0(blk interfaces.ReadOnlySignedBeaconBlock) (*ethpbv2.BlockResponseV2, error) {
	phase0Blk, err := blk.PbPhase0Block()
	if err != nil {
		return nil, err
	}
	if phase0Blk == nil {
		return nil, errNilBlock
	}
	v1Blk, err := migration.SignedBeaconBlock(blk)
	if err != nil {
		return nil, errors.Wrapf(err, "could not get signed beacon block")
	}
	return &ethpbv2.BlockResponseV2{
		Version: ethpbv2.Version_PHASE0,
		Data: &ethpbv2.SignedBeaconBlockContainer{
			Message:   &ethpbv2.SignedBeaconBlockContainer_Phase0Block{Phase0Block: v1Blk.Block},
			Signature: v1Blk.Signature,
		},
		ExecutionOptimistic: false,
	}, nil
}

func getBlockAltair(blk interfaces.ReadOnlySignedBeaconBlock) (*ethpbv2.BlockResponseV2, error) {
	altairBlk, err := blk.PbAltairBlock()
	if err != nil {
		return nil, err
	}
	if altairBlk == nil {
		return nil, errNilBlock
	}
	v2Blk, err := migration.V1Alpha1BeaconBlockAltairToV2(altairBlk.Block)
	if err != nil {
		return nil, errors.Wrapf(err, "could not get signed beacon block")
	}
	sig := blk.Signature()
	return &ethpbv2.BlockResponseV2{
		Version: ethpbv2.Version_ALTAIR,
		Data: &ethpbv2.SignedBeaconBlockContainer{
			Message:   &ethpbv2.SignedBeaconBlockContainer_AltairBlock{AltairBlock: v2Blk},
			Signature: sig[:],
		},
		ExecutionOptimistic: false,
	}, nil
}

func (bs *Server) getBlockBellatrix(ctx context.Context, blk interfaces.ReadOnlySignedBeaconBlock) (*ethpbv2.BlockResponseV2, error) {
	bellatrixBlk, err := blk.PbBellatrixBlock()
	if err != nil {
		// ErrUnsupportedGetter means that we have another block type
		if errors.Is(err, consensus_types.ErrUnsupportedGetter) {
			if blindedBellatrixBlk, err := blk.PbBlindedBellatrixBlock(); err == nil {
				if blindedBellatrixBlk == nil {
					return nil, errNilBlock
				}
				signedFullBlock, err := bs.ExecutionPayloadReconstructor.ReconstructFullBlock(ctx, blk)
				if err != nil {
					return nil, errors.Wrapf(err, "could not reconstruct full execution payload to create signed beacon block")
				}
				bellatrixBlk, err = signedFullBlock.PbBellatrixBlock()
				if err != nil {
					return nil, errors.Wrapf(err, "could not get signed beacon block")
				}
				v2Blk, err := migration.V1Alpha1BeaconBlockBellatrixToV2(bellatrixBlk.Block)
				if err != nil {
					return nil, errors.Wrapf(err, "could not convert beacon block")
				}
				root, err := blk.Block().HashTreeRoot()
				if err != nil {
					return nil, errors.Wrapf(err, "could not get block root")
				}
				isOptimistic, err := bs.OptimisticModeFetcher.IsOptimisticForRoot(ctx, root)
				if err != nil {
					return nil, errors.Wrapf(err, "could not check if block is optimistic")
				}
				sig := blk.Signature()
				return &ethpbv2.BlockResponseV2{
					Version: ethpbv2.Version_BELLATRIX,
					Data: &ethpbv2.SignedBeaconBlockContainer{
						Message:   &ethpbv2.SignedBeaconBlockContainer_BellatrixBlock{BellatrixBlock: v2Blk},
						Signature: sig[:],
					},
					ExecutionOptimistic: isOptimistic,
				}, nil
			}
			return nil, err
		}
		return nil, err
	}

	if bellatrixBlk == nil {
		return nil, errNilBlock
	}
	v2Blk, err := migration.V1Alpha1BeaconBlockBellatrixToV2(bellatrixBlk.Block)
	if err != nil {
		return nil, errors.Wrapf(err, "could not convert beacon block")
	}
	root, err := blk.Block().HashTreeRoot()
	if err != nil {
		return nil, errors.Wrapf(err, "could not get block root")
	}
	isOptimistic, err := bs.OptimisticModeFetcher.IsOptimisticForRoot(ctx, root)
	if err != nil {
		return nil, errors.Wrapf(err, "could not check if block is optimistic")
	}
	sig := blk.Signature()
	return &ethpbv2.BlockResponseV2{
		Version: ethpbv2.Version_BELLATRIX,
		Data: &ethpbv2.SignedBeaconBlockContainer{
			Message:   &ethpbv2.SignedBeaconBlockContainer_BellatrixBlock{BellatrixBlock: v2Blk},
			Signature: sig[:],
		},
		ExecutionOptimistic: isOptimistic,
	}, nil
}

func (bs *Server) getBlockCapella(ctx context.Context, blk interfaces.ReadOnlySignedBeaconBlock) (*ethpbv2.BlockResponseV2, error) {
	capellaBlk, err := blk.PbCapellaBlock()
	if err != nil {
		// ErrUnsupportedGetter means that we have another block type
		if errors.Is(err, consensus_types.ErrUnsupportedGetter) {
			if blindedCapellaBlk, err := blk.PbBlindedCapellaBlock(); err == nil {
				if blindedCapellaBlk == nil {
					return nil, errNilBlock
				}
				signedFullBlock, err := bs.ExecutionPayloadReconstructor.ReconstructFullBlock(ctx, blk)
				if err != nil {
					return nil, errors.Wrapf(err, "could not reconstruct full execution payload to create signed beacon block")
				}
				capellaBlk, err = signedFullBlock.PbCapellaBlock()
				if err != nil {
					return nil, errors.Wrapf(err, "could not get signed beacon block")
				}
				v2Blk, err := migration.V1Alpha1BeaconBlockCapellaToV2(capellaBlk.Block)
				if err != nil {
					return nil, errors.Wrapf(err, "could not convert beacon block")
				}
				root, err := blk.Block().HashTreeRoot()
				if err != nil {
					return nil, errors.Wrapf(err, "could not get block root")
				}
				isOptimistic, err := bs.OptimisticModeFetcher.IsOptimisticForRoot(ctx, root)
				if err != nil {
					return nil, errors.Wrapf(err, "could not check if block is optimistic")
				}
				sig := blk.Signature()
				return &ethpbv2.BlockResponseV2{
					Version: ethpbv2.Version_CAPELLA,
					Data: &ethpbv2.SignedBeaconBlockContainer{
						Message:   &ethpbv2.SignedBeaconBlockContainer_CapellaBlock{CapellaBlock: v2Blk},
						Signature: sig[:],
					},
					ExecutionOptimistic: isOptimistic,
				}, nil
			}
			return nil, err
		}
		return nil, err
	}

	if capellaBlk == nil {
		return nil, errNilBlock
	}
	v2Blk, err := migration.V1Alpha1BeaconBlockCapellaToV2(capellaBlk.Block)
	if err != nil {
		return nil, errors.Wrapf(err, "could not convert beacon block")
	}
	root, err := blk.Block().HashTreeRoot()
	if err != nil {
		return nil, errors.Wrapf(err, "could not get block root")
	}
	isOptimistic, err := bs.OptimisticModeFetcher.IsOptimisticForRoot(ctx, root)
	if err != nil {
		return nil, errors.Wrapf(err, "could not check if block is optimistic")
	}
	sig := blk.Signature()
	return &ethpbv2.BlockResponseV2{
		Version: ethpbv2.Version_CAPELLA,
		Data: &ethpbv2.SignedBeaconBlockContainer{
			Message:   &ethpbv2.SignedBeaconBlockContainer_CapellaBlock{CapellaBlock: v2Blk},
			Signature: sig[:],
		},
		ExecutionOptimistic: isOptimistic,
	}, nil
}

func (bs *Server) getBlockDeneb(ctx context.Context, blk interfaces.ReadOnlySignedBeaconBlock) (*ethpbv2.BlockResponseV2, error) {
	denebBlk, err := blk.PbDenebBlock()
	if err != nil {
		// ErrUnsupportedGetter means that we have another block type
		if errors.Is(err, consensus_types.ErrUnsupportedGetter) {
			if blindedDenebBlk, err := blk.PbBlindedDenebBlock(); err == nil {
				if blindedDenebBlk == nil {
					return nil, errNilBlock
				}
				signedFullBlock, err := bs.ExecutionPayloadReconstructor.ReconstructFullBlock(ctx, blk)
				if err != nil {
					return nil, errors.Wrapf(err, "could not reconstruct full execution payload to create signed beacon block")
				}
				denebBlk, err = signedFullBlock.PbDenebBlock()
				if err != nil {
					return nil, errors.Wrapf(err, "could not get signed beacon block")
				}
				v2Blk, err := migration.V1Alpha1BeaconBlockDenebToV2(denebBlk.Block)
				if err != nil {
					return nil, errors.Wrapf(err, "could not convert beacon block")
				}
				root, err := blk.Block().HashTreeRoot()
				if err != nil {
					return nil, errors.Wrapf(err, "could not get block root")
				}
				isOptimistic, err := bs.OptimisticModeFetcher.IsOptimisticForRoot(ctx, root)
				if err != nil {
					return nil, errors.Wrapf(err, "could not check if block is optimistic")
				}
				sig := blk.Signature()
				return &ethpbv2.BlockResponseV2{
					Version: ethpbv2.Version_DENEB,
					Data: &ethpbv2.SignedBeaconBlockContainer{
						Message:   &ethpbv2.SignedBeaconBlockContainer_DenebBlock{DenebBlock: v2Blk},
						Signature: sig[:],
					},
					ExecutionOptimistic: isOptimistic,
				}, nil
			}
			return nil, err
		}
		return nil, err
	}

	if denebBlk == nil {
		return nil, errNilBlock
	}
	v2Blk, err := migration.V1Alpha1BeaconBlockDenebToV2(denebBlk.Block)
	if err != nil {
		return nil, errors.Wrapf(err, "could not convert beacon block")
	}
	root, err := blk.Block().HashTreeRoot()
	if err != nil {
		return nil, errors.Wrapf(err, "could not get block root")
	}
	isOptimistic, err := bs.OptimisticModeFetcher.IsOptimisticForRoot(ctx, root)
	if err != nil {
		return nil, errors.Wrapf(err, "could not check if block is optimistic")
	}
	sig := blk.Signature()
	return &ethpbv2.BlockResponseV2{
		Version: ethpbv2.Version_DENEB,
		Data: &ethpbv2.SignedBeaconBlockContainer{
			Message:   &ethpbv2.SignedBeaconBlockContainer_DenebBlock{DenebBlock: v2Blk},
			Signature: sig[:],
		},
		ExecutionOptimistic: isOptimistic,
	}, nil
}

func getSSZBlockPhase0(blk interfaces.ReadOnlySignedBeaconBlock) (*ethpbv2.SSZContainer, error) {
	phase0Blk, err := blk.PbPhase0Block()
	if err != nil {
		return nil, err
	}
	if phase0Blk == nil {
		return nil, errNilBlock
	}
	signedBeaconBlock, err := migration.SignedBeaconBlock(blk)
	if err != nil {
		return nil, errors.Wrapf(err, "could not get signed beacon block")
	}
	sszBlock, err := signedBeaconBlock.MarshalSSZ()
	if err != nil {
		return nil, errors.Wrapf(err, "could not marshal block into SSZ")
	}
	return &ethpbv2.SSZContainer{Version: ethpbv2.Version_PHASE0, ExecutionOptimistic: false, Data: sszBlock}, nil
}

func getSSZBlockAltair(blk interfaces.ReadOnlySignedBeaconBlock) (*ethpbv2.SSZContainer, error) {
	altairBlk, err := blk.PbAltairBlock()
	if err != nil {
		return nil, err
	}
	if altairBlk == nil {
		return nil, errNilBlock
	}
	v2Blk, err := migration.V1Alpha1BeaconBlockAltairToV2(altairBlk.Block)
	if err != nil {
		return nil, errors.Wrapf(err, "could not get signed beacon block")
	}
	sig := blk.Signature()
	data := &ethpbv2.SignedBeaconBlockAltair{
		Message:   v2Blk,
		Signature: sig[:],
	}
	sszData, err := data.MarshalSSZ()
	if err != nil {
		return nil, errors.Wrapf(err, "could not marshal block into SSZ")
	}
	return &ethpbv2.SSZContainer{Version: ethpbv2.Version_ALTAIR, ExecutionOptimistic: false, Data: sszData}, nil
}

func (bs *Server) getSSZBlockBellatrix(ctx context.Context, blk interfaces.ReadOnlySignedBeaconBlock) (*ethpbv2.SSZContainer, error) {
	bellatrixBlk, err := blk.PbBellatrixBlock()
	if err != nil {
		// ErrUnsupportedGetter means that we have another block type
		if errors.Is(err, consensus_types.ErrUnsupportedGetter) {
			if blindedBellatrixBlk, err := blk.PbBlindedBellatrixBlock(); err == nil {
				if blindedBellatrixBlk == nil {
					return nil, errNilBlock
				}
				signedFullBlock, err := bs.ExecutionPayloadReconstructor.ReconstructFullBlock(ctx, blk)
				if err != nil {
					return nil, errors.Wrapf(err, "could not reconstruct full execution payload to create signed beacon block")
				}
				bellatrixBlk, err = signedFullBlock.PbBellatrixBlock()
				if err != nil {
					return nil, errors.Wrapf(err, "could not get signed beacon block")
				}
				v2Blk, err := migration.V1Alpha1BeaconBlockBellatrixToV2(bellatrixBlk.Block)
				if err != nil {
					return nil, errors.Wrapf(err, "could not convert signed beacon block")
				}
				root, err := blk.Block().HashTreeRoot()
				if err != nil {
					return nil, errors.Wrapf(err, "could not get block root")
				}
				isOptimistic, err := bs.OptimisticModeFetcher.IsOptimisticForRoot(ctx, root)
				if err != nil {
					return nil, errors.Wrapf(err, "could not check if block is optimistic")
				}
				sig := blk.Signature()
				data := &ethpbv2.SignedBeaconBlockBellatrix{
					Message:   v2Blk,
					Signature: sig[:],
				}
				sszData, err := data.MarshalSSZ()
				if err != nil {
					return nil, errors.Wrapf(err, "could not marshal block into SSZ")
				}
				return &ethpbv2.SSZContainer{
					Version:             ethpbv2.Version_BELLATRIX,
					ExecutionOptimistic: isOptimistic,
					Data:                sszData,
				}, nil
			}
			return nil, err
		}
		return nil, err
	}

	if bellatrixBlk == nil {
		return nil, errNilBlock
	}
	v2Blk, err := migration.V1Alpha1BeaconBlockBellatrixToV2(bellatrixBlk.Block)
	if err != nil {
		return nil, errors.Wrapf(err, "could not convert signed beacon block")
	}
	root, err := blk.Block().HashTreeRoot()
	if err != nil {
		return nil, errors.Wrapf(err, "could not get block root")
	}
	isOptimistic, err := bs.OptimisticModeFetcher.IsOptimisticForRoot(ctx, root)
	if err != nil {
		return nil, errors.Wrapf(err, "could not check if block is optimistic")
	}
	sig := blk.Signature()
	data := &ethpbv2.SignedBeaconBlockBellatrix{
		Message:   v2Blk,
		Signature: sig[:],
	}
	sszData, err := data.MarshalSSZ()
	if err != nil {
		return nil, errors.Wrapf(err, "could not marshal block into SSZ")
	}
	return &ethpbv2.SSZContainer{Version: ethpbv2.Version_BELLATRIX, ExecutionOptimistic: isOptimistic, Data: sszData}, nil
}

func (bs *Server) getSSZBlockCapella(ctx context.Context, blk interfaces.ReadOnlySignedBeaconBlock) (*ethpbv2.SSZContainer, error) {
	capellaBlk, err := blk.PbCapellaBlock()
	if err != nil {
		// ErrUnsupportedGetter means that we have another block type
		if errors.Is(err, consensus_types.ErrUnsupportedGetter) {
			if blindedCapellaBlk, err := blk.PbBlindedCapellaBlock(); err == nil {
				if blindedCapellaBlk == nil {
					return nil, errNilBlock
				}
				signedFullBlock, err := bs.ExecutionPayloadReconstructor.ReconstructFullBlock(ctx, blk)
				if err != nil {
					return nil, errors.Wrapf(err, "could not reconstruct full execution payload to create signed beacon block")
				}
				capellaBlk, err = signedFullBlock.PbCapellaBlock()
				if err != nil {
					return nil, errors.Wrapf(err, "could not get signed beacon block")
				}
				v2Blk, err := migration.V1Alpha1BeaconBlockCapellaToV2(capellaBlk.Block)
				if err != nil {
					return nil, errors.Wrapf(err, "could not convert signed beacon block")
				}
				root, err := blk.Block().HashTreeRoot()
				if err != nil {
					return nil, errors.Wrapf(err, "could not get block root")
				}
				isOptimistic, err := bs.OptimisticModeFetcher.IsOptimisticForRoot(ctx, root)
				if err != nil {
					return nil, errors.Wrapf(err, "could not check if block is optimistic")
				}
				sig := blk.Signature()
				data := &ethpbv2.SignedBeaconBlockCapella{
					Message:   v2Blk,
					Signature: sig[:],
				}
				sszData, err := data.MarshalSSZ()
				if err != nil {
					return nil, errors.Wrapf(err, "could not marshal block into SSZ")
				}
				return &ethpbv2.SSZContainer{
					Version:             ethpbv2.Version_CAPELLA,
					ExecutionOptimistic: isOptimistic,
					Data:                sszData,
				}, nil
			}
			return nil, err
		}
		return nil, err
	}

	if capellaBlk == nil {
		return nil, errNilBlock
	}
	v2Blk, err := migration.V1Alpha1BeaconBlockCapellaToV2(capellaBlk.Block)
	if err != nil {
		return nil, errors.Wrapf(err, "could not convert signed beacon block")
	}
	root, err := blk.Block().HashTreeRoot()
	if err != nil {
		return nil, errors.Wrapf(err, "could not get block root")
	}
	isOptimistic, err := bs.OptimisticModeFetcher.IsOptimisticForRoot(ctx, root)
	if err != nil {
		return nil, errors.Wrapf(err, "could not check if block is optimistic")
	}
	sig := blk.Signature()
	data := &ethpbv2.SignedBeaconBlockCapella{
		Message:   v2Blk,
		Signature: sig[:],
	}
	sszData, err := data.MarshalSSZ()
	if err != nil {
		return nil, errors.Wrapf(err, "could not marshal block into SSZ")
	}
	return &ethpbv2.SSZContainer{Version: ethpbv2.Version_CAPELLA, ExecutionOptimistic: isOptimistic, Data: sszData}, nil
}

func (bs *Server) getSSZBlockDeneb(ctx context.Context, blk interfaces.ReadOnlySignedBeaconBlock) (*ethpbv2.SSZContainer, error) {
	denebBlk, err := blk.PbDenebBlock()
	if err != nil {
		// ErrUnsupportedGetter means that we have another block type
		if errors.Is(err, consensus_types.ErrUnsupportedGetter) {
			if blindedDenebBlk, err := blk.PbBlindedDenebBlock(); err == nil {
				if blindedDenebBlk == nil {
					return nil, errNilBlock
				}
				signedFullBlock, err := bs.ExecutionPayloadReconstructor.ReconstructFullBlock(ctx, blk)
				if err != nil {
					return nil, errors.Wrapf(err, "could not reconstruct full execution payload to create signed beacon block")
				}
				denebBlk, err = signedFullBlock.PbDenebBlock()
				if err != nil {
					return nil, errors.Wrapf(err, "could not get signed beacon block")
				}
				v2Blk, err := migration.V1Alpha1BeaconBlockDenebToV2(denebBlk.Block)
				if err != nil {
					return nil, errors.Wrapf(err, "could not convert signed beacon block")
				}
				root, err := blk.Block().HashTreeRoot()
				if err != nil {
					return nil, errors.Wrapf(err, "could not get block root")
				}
				isOptimistic, err := bs.OptimisticModeFetcher.IsOptimisticForRoot(ctx, root)
				if err != nil {
					return nil, errors.Wrapf(err, "could not check if block is optimistic")
				}
				sig := blk.Signature()
				data := &ethpbv2.SignedBeaconBlockDeneb{
					Message:   v2Blk,
					Signature: sig[:],
				}
				sszData, err := data.MarshalSSZ()
				if err != nil {
					return nil, errors.Wrapf(err, "could not marshal block into SSZ")
				}
				return &ethpbv2.SSZContainer{
					Version:             ethpbv2.Version_DENEB,
					ExecutionOptimistic: isOptimistic,
					Data:                sszData,
				}, nil
			}
			return nil, err
		}
		return nil, err
	}

	if denebBlk == nil {
		return nil, errNilBlock
	}
	v2Blk, err := migration.V1Alpha1BeaconBlockDenebToV2(denebBlk.Block)
	if err != nil {
		return nil, errors.Wrapf(err, "could not convert signed beacon block")
	}
	root, err := blk.Block().HashTreeRoot()
	if err != nil {
		return nil, errors.Wrapf(err, "could not get block root")
	}
	isOptimistic, err := bs.OptimisticModeFetcher.IsOptimisticForRoot(ctx, root)
	if err != nil {
		return nil, errors.Wrapf(err, "could not check if block is optimistic")
	}
	sig := blk.Signature()
	data := &ethpbv2.SignedBeaconBlockDeneb{
		Message:   v2Blk,
		Signature: sig[:],
	}
	sszData, err := data.MarshalSSZ()
	if err != nil {
		return nil, errors.Wrapf(err, "could not marshal block into SSZ")
	}
	return &ethpbv2.SSZContainer{Version: ethpbv2.Version_DENEB, ExecutionOptimistic: isOptimistic, Data: sszData}, nil
}

func (bs *Server) submitPhase0Block(ctx context.Context, phase0Blk *ethpbv1.BeaconBlock, sig []byte) error {
	v1alpha1Blk, err := migration.V1ToV1Alpha1SignedBlock(&ethpbv1.SignedBeaconBlock{Block: phase0Blk, Signature: sig})
	if err != nil {
		return status.Errorf(codes.InvalidArgument, "Could not convert block: %v", err)
	}
	_, err = bs.V1Alpha1ValidatorServer.ProposeBeaconBlock(ctx, &eth.GenericSignedBeaconBlock{
		Block: &eth.GenericSignedBeaconBlock_Phase0{
			Phase0: v1alpha1Blk,
		},
	})
	if err != nil {
		if strings.Contains(err.Error(), validator.CouldNotDecodeBlock) {
			return status.Error(codes.InvalidArgument, err.Error())
		}
		return status.Errorf(codes.Internal, "Could not propose block: %v", err)
	}
	return nil
}

func (bs *Server) submitAltairBlock(ctx context.Context, altairBlk *ethpbv2.BeaconBlockAltair, sig []byte) error {
	v1alpha1Blk, err := migration.AltairToV1Alpha1SignedBlock(&ethpbv2.SignedBeaconBlockAltair{Message: altairBlk, Signature: sig})
	if err != nil {
		return status.Errorf(codes.InvalidArgument, "Could not convert block %v", err)
	}
	_, err = bs.V1Alpha1ValidatorServer.ProposeBeaconBlock(ctx, &eth.GenericSignedBeaconBlock{
		Block: &eth.GenericSignedBeaconBlock_Altair{
			Altair: v1alpha1Blk,
		},
	})
	if err != nil {
		if strings.Contains(err.Error(), validator.CouldNotDecodeBlock) {
			return status.Error(codes.InvalidArgument, err.Error())
		}
		return status.Errorf(codes.Internal, "Could not propose block: %v", err)
	}
	return nil
}

func (bs *Server) submitBellatrixBlock(ctx context.Context, bellatrixBlk *ethpbv2.BeaconBlockBellatrix, sig []byte) error {
	v1alpha1Blk, err := migration.BellatrixToV1Alpha1SignedBlock(&ethpbv2.SignedBeaconBlockBellatrix{Message: bellatrixBlk, Signature: sig})
	if err != nil {
		return status.Errorf(codes.InvalidArgument, "Could not convert block to v1 block")
	}
	_, err = bs.V1Alpha1ValidatorServer.ProposeBeaconBlock(ctx, &eth.GenericSignedBeaconBlock{
		Block: &eth.GenericSignedBeaconBlock_Bellatrix{
			Bellatrix: v1alpha1Blk,
		},
	})
	if err != nil {
		if strings.Contains(err.Error(), validator.CouldNotDecodeBlock) {
			return status.Error(codes.InvalidArgument, err.Error())
		}
		return status.Errorf(codes.Internal, "Could not propose block: %v", err)
	}
	return nil
}

func (bs *Server) submitCapellaBlock(ctx context.Context, capellaBlk *ethpbv2.BeaconBlockCapella, sig []byte) error {
	v1alpha1Blk, err := migration.CapellaToV1Alpha1SignedBlock(&ethpbv2.SignedBeaconBlockCapella{Message: capellaBlk, Signature: sig})
	if err != nil {
		return status.Errorf(codes.InvalidArgument, "Could not convert block to v1 block")
	}
<<<<<<< HEAD
	wrappedCapellaBlk, err := blocks.NewSignedBeaconBlock(v1alpha1Blk)
	if err != nil {
		return status.Errorf(codes.InvalidArgument, "Could not prepare block")
	}

	root, err := capellaBlk.HashTreeRoot()
	if err != nil {
		return status.Errorf(codes.InvalidArgument, "Could not tree hash block: %v", err)
	}

	return bs.submitBlock(ctx, root, wrappedCapellaBlk)
}

func (bs *Server) submitDenebBlockcontents(ctx context.Context, denebBlkContents *ethpbv2.SignedBeaconBlockDenebAndBlobs) error {
	v1alpha1Blk, err := migration.DenebToV1Alpha1SignedBlock(denebBlkContents.SignedBlock)
	if err != nil {
		return status.Errorf(codes.InvalidArgument, "Could not convert block to v1 block")
	}
	wrappedDenebBlk, err := blocks.NewSignedBeaconBlock(v1alpha1Blk)
	if err != nil {
		return status.Errorf(codes.InvalidArgument, "Could not prepare block")
	}
	signedDeneb, err := wrappedDenebBlk.PbDenebBlock()
	if err != nil {
		return status.Errorf(codes.Internal, "Could not retrieve deneb block")
	}
	v1alpha1Blobs, err := migration.V2SignedBlobSidecarsToV1Alpha1(denebBlkContents.SignedBlobSidecars)
	if err != nil {
		return status.Errorf(codes.InvalidArgument, "Could not prepare blobs: %v", err)
	}
	_, err = bs.V1Alpha1ValidatorServer.ProposeBeaconBlock(ctx, &eth.GenericSignedBeaconBlock{
		Block: &eth.GenericSignedBeaconBlock_Deneb{
			Deneb: &eth.SignedBeaconBlockDenebAndBlobs{Block: signedDeneb, Blobs: v1alpha1Blobs},
		},
	})
	if err != nil {
		return status.Errorf(codes.Internal, "Could not propose blinded block: %v", err)
	}
	return nil
}

func (bs *Server) submitBlock(ctx context.Context, blockRoot [fieldparams.RootLength]byte, block interfaces.ReadOnlySignedBeaconBlock) error {
	// Do not block proposal critical path with debug logging or block feed updates.
	defer func() {
		log.WithField("blockRoot", fmt.Sprintf("%#x", bytesutil.Trunc(blockRoot[:]))).Debugf(
			"Block proposal received via RPC")
		bs.BlockNotifier.BlockFeed().Send(&feed.Event{
			Type: blockfeed.ReceivedBlock,
			Data: &blockfeed.ReceivedBlockData{SignedBlock: block},
		})
	}()

	// Broadcast the new block to the network.
	blockPb, err := block.Proto()
=======
	_, err = bs.V1Alpha1ValidatorServer.ProposeBeaconBlock(ctx, &eth.GenericSignedBeaconBlock{
		Block: &eth.GenericSignedBeaconBlock_Capella{
			Capella: v1alpha1Blk,
		},
	})
>>>>>>> 6fc58ddc
	if err != nil {
		if strings.Contains(err.Error(), validator.CouldNotDecodeBlock) {
			return status.Error(codes.InvalidArgument, err.Error())
		}
		return status.Errorf(codes.Internal, "Could not propose block: %v", err)
	}
	return nil
}<|MERGE_RESOLUTION|>--- conflicted
+++ resolved
@@ -206,16 +206,12 @@
 	ctx, span := trace.StartSpan(ctx, "beacon.SubmitBlock")
 	defer span.End()
 
-<<<<<<< HEAD
-	switch blkContainer := req.SignedBlock.Message.(type) {
-=======
 	if err := rpchelpers.ValidateSync(ctx, bs.SyncChecker, bs.HeadFetcher, bs.TimeFetcher, bs.OptimisticModeFetcher); err != nil {
 		// We simply return the error because it's already a gRPC error.
 		return nil, err
 	}
 
 	switch blkContainer := req.Message.(type) {
->>>>>>> 6fc58ddc
 	case *ethpbv2.SignedBeaconBlockContainer_Phase0Block:
 		if err := bs.submitPhase0Block(ctx, blkContainer.Phase0Block, req.SignedBlock.Signature); err != nil {
 			return nil, err
@@ -1257,68 +1253,11 @@
 	if err != nil {
 		return status.Errorf(codes.InvalidArgument, "Could not convert block to v1 block")
 	}
-<<<<<<< HEAD
-	wrappedCapellaBlk, err := blocks.NewSignedBeaconBlock(v1alpha1Blk)
-	if err != nil {
-		return status.Errorf(codes.InvalidArgument, "Could not prepare block")
-	}
-
-	root, err := capellaBlk.HashTreeRoot()
-	if err != nil {
-		return status.Errorf(codes.InvalidArgument, "Could not tree hash block: %v", err)
-	}
-
-	return bs.submitBlock(ctx, root, wrappedCapellaBlk)
-}
-
-func (bs *Server) submitDenebBlockcontents(ctx context.Context, denebBlkContents *ethpbv2.SignedBeaconBlockDenebAndBlobs) error {
-	v1alpha1Blk, err := migration.DenebToV1Alpha1SignedBlock(denebBlkContents.SignedBlock)
-	if err != nil {
-		return status.Errorf(codes.InvalidArgument, "Could not convert block to v1 block")
-	}
-	wrappedDenebBlk, err := blocks.NewSignedBeaconBlock(v1alpha1Blk)
-	if err != nil {
-		return status.Errorf(codes.InvalidArgument, "Could not prepare block")
-	}
-	signedDeneb, err := wrappedDenebBlk.PbDenebBlock()
-	if err != nil {
-		return status.Errorf(codes.Internal, "Could not retrieve deneb block")
-	}
-	v1alpha1Blobs, err := migration.V2SignedBlobSidecarsToV1Alpha1(denebBlkContents.SignedBlobSidecars)
-	if err != nil {
-		return status.Errorf(codes.InvalidArgument, "Could not prepare blobs: %v", err)
-	}
-	_, err = bs.V1Alpha1ValidatorServer.ProposeBeaconBlock(ctx, &eth.GenericSignedBeaconBlock{
-		Block: &eth.GenericSignedBeaconBlock_Deneb{
-			Deneb: &eth.SignedBeaconBlockDenebAndBlobs{Block: signedDeneb, Blobs: v1alpha1Blobs},
-		},
-	})
-	if err != nil {
-		return status.Errorf(codes.Internal, "Could not propose blinded block: %v", err)
-	}
-	return nil
-}
-
-func (bs *Server) submitBlock(ctx context.Context, blockRoot [fieldparams.RootLength]byte, block interfaces.ReadOnlySignedBeaconBlock) error {
-	// Do not block proposal critical path with debug logging or block feed updates.
-	defer func() {
-		log.WithField("blockRoot", fmt.Sprintf("%#x", bytesutil.Trunc(blockRoot[:]))).Debugf(
-			"Block proposal received via RPC")
-		bs.BlockNotifier.BlockFeed().Send(&feed.Event{
-			Type: blockfeed.ReceivedBlock,
-			Data: &blockfeed.ReceivedBlockData{SignedBlock: block},
-		})
-	}()
-
-	// Broadcast the new block to the network.
-	blockPb, err := block.Proto()
-=======
 	_, err = bs.V1Alpha1ValidatorServer.ProposeBeaconBlock(ctx, &eth.GenericSignedBeaconBlock{
 		Block: &eth.GenericSignedBeaconBlock_Capella{
 			Capella: v1alpha1Blk,
 		},
 	})
->>>>>>> 6fc58ddc
 	if err != nil {
 		if strings.Contains(err.Error(), validator.CouldNotDecodeBlock) {
 			return status.Error(codes.InvalidArgument, err.Error())
