--- conflicted
+++ resolved
@@ -17,7 +17,6 @@
 	"github.com/prysmaticlabs/prysm/v3/beacon-chain/core/helpers"
 	"github.com/prysmaticlabs/prysm/v3/beacon-chain/core/transition"
 	"github.com/prysmaticlabs/prysm/v3/beacon-chain/db/kv"
-	fieldparams "github.com/prysmaticlabs/prysm/v3/config/fieldparams"
 	"github.com/prysmaticlabs/prysm/v3/config/params"
 	"github.com/prysmaticlabs/prysm/v3/consensus-types/blocks"
 	"github.com/prysmaticlabs/prysm/v3/consensus-types/interfaces"
@@ -47,19 +46,19 @@
 	// A syncing validator should not produce a block.
 	if vs.SyncChecker.Syncing() {
 		return nil, status.Error(codes.Unavailable, "Syncing to latest head, not ready to respond")
-<<<<<<< HEAD
 	}
 
 	// An optimistic validator MUST NOT produce a block (i.e., sign across the DOMAIN_BEACON_PROPOSER domain).
-	if err := vs.optimisticStatus(ctx); err != nil {
-		return nil, status.Errorf(codes.Unavailable, "Validator is not ready to propose: %v", err)
-	}
-
-	sBlk, err := emptyBlockToSign(req.Slot)
+	if slots.ToEpoch(req.Slot) >= params.BeaconConfig().BellatrixForkEpoch {
+		if err := vs.optimisticStatus(ctx); err != nil {
+			return nil, status.Errorf(codes.Unavailable, "Validator is not ready to propose: %v", err)
+		}
+	}
+
+	sBlk, err := getEmptyBlock(req.Slot)
 	if err != nil {
 		return nil, status.Errorf(codes.Internal, "Could not prepare block: %v", err)
 	}
-
 	parentRoot, err := vs.HeadFetcher.HeadRoot(ctx)
 	if err != nil {
 		return nil, status.Errorf(codes.Internal, "Could not get head root: %v", err)
@@ -83,138 +82,6 @@
 	// Set eth1 data.
 	eth1Data, err := vs.eth1DataMajorityVote(ctx, head)
 	if err != nil {
-		log.WithError(err).Error("Could not get eth1data")
-	} else {
-		blk.Body().SetEth1Data(eth1Data)
-
-		// Set deposit and attestation.
-		deposits, atts, err := vs.packDepositsAndAttestations(ctx, head, eth1Data) // TODO: split attestations and deposits
-		if err != nil {
-			log.WithError(err).Error("Could not pack deposits and attestations")
-		} else {
-			blk.Body().SetDeposits(deposits)
-			blk.Body().SetAttestations(atts)
-		}
-	}
-
-	// Set proposer index
-	idx, err := helpers.BeaconProposerIndex(ctx, head)
-	if err != nil {
-		return nil, fmt.Errorf("could not calculate proposer index %v", err)
-	}
-	blk.SetProposerIndex(idx)
-
-	// Set slashings
-	validProposerSlashings, validAttSlashings := vs.getSlashings(ctx, head)
-	blk.Body().SetProposerSlashings(validProposerSlashings)
-	blk.Body().SetAttesterSlashings(validAttSlashings)
-
-	// Set exits
-	blk.Body().SetVoluntaryExits(vs.getExits(head, req.Slot))
-
-	// Set sync aggregate. New in Altair.
-	if req.Slot > 0 && slots.ToEpoch(req.Slot) >= params.BeaconConfig().AltairForkEpoch {
-		syncAggregate, err := vs.getSyncAggregate(ctx, req.Slot-1, bytesutil.ToBytes32(parentRoot))
-		if err != nil {
-			log.WithError(err).Error("Could not get sync aggregate")
-		} else {
-			if err := blk.Body().SetSyncAggregate(syncAggregate); err != nil {
-				log.WithError(err).Error("Could not set sync aggregate")
-				if err := blk.Body().SetSyncAggregate(&ethpb.SyncAggregate{
-					SyncCommitteeBits:      make([]byte, params.BeaconConfig().SyncCommitteeSize),
-					SyncCommitteeSignature: make([]byte, fieldparams.BLSSignatureLength),
-				}); err != nil {
-					return nil, status.Errorf(codes.Internal, "Could not set default sync aggregate: %v", err)
-				}
-			}
-		}
-	}
-
-	// Set execution data. New in Bellatrix
-	if slots.ToEpoch(req.Slot) >= params.BeaconConfig().BellatrixForkEpoch {
-		fallBackToLocal := true
-		canUseBuilder, err := vs.canUseBuilder(ctx, req.Slot, idx)
-		if err != nil {
-			log.WithError(err).Warn("Proposer: failed to check if builder can be used")
-		} else if canUseBuilder {
-			h, err := vs.getPayloadHeaderFromBuilder(ctx, req.Slot, idx)
-			if err != nil {
-				log.WithError(err).Warn("Proposer: failed to get payload header from builder")
-			} else {
-				blk.SetBlinded(true)
-				if err := blk.Body().SetExecution(h); err != nil {
-					log.WithError(err).Warn("Proposer: failed to set execution payload")
-				} else {
-					fallBackToLocal = false
-				}
-			}
-		}
-		if fallBackToLocal {
-			executionData, err := vs.getExecutionPayload(ctx, req.Slot, idx, bytesutil.ToBytes32(parentRoot), head)
-			if err != nil {
-				return nil, status.Errorf(codes.Internal, "Could not get execution payload: %v", err)
-			}
-			if err := blk.Body().SetExecution(executionData); err != nil {
-				return nil, status.Errorf(codes.Internal, "Could not set execution payload: %v", err)
-			}
-		}
-	}
-
-	// Set bls to execution change. New in Capella
-	if slots.ToEpoch(req.Slot) >= params.BeaconConfig().CapellaForkEpoch {
-		changes, err := vs.BLSChangesPool.BLSToExecChangesForInclusion(head)
-		if err != nil {
-			log.WithError(err).Error("Could not get bls to execution changes")
-		} else {
-			if err := blk.Body().SetBLSToExecutionChanges(changes); err != nil {
-				log.WithError(err).Error("Could not set bls to execution changes")
-			}
-		}
-	}
-
-	sr, err := vs.computeStateRoot(ctx, sBlk)
-	if err != nil {
-		return nil, status.Errorf(codes.Internal, "Could not compute state root: %v", err)
-	}
-	blk.SetStateRoot(sr)
-
-=======
-	}
-
-	// An optimistic validator MUST NOT produce a block (i.e., sign across the DOMAIN_BEACON_PROPOSER domain).
-	if slots.ToEpoch(req.Slot) >= params.BeaconConfig().BellatrixForkEpoch {
-		if err := vs.optimisticStatus(ctx); err != nil {
-			return nil, status.Errorf(codes.Unavailable, "Validator is not ready to propose: %v", err)
-		}
-	}
-
-	sBlk, err := getEmptyBlock(req.Slot)
-	if err != nil {
-		return nil, status.Errorf(codes.Internal, "Could not prepare block: %v", err)
-	}
-	parentRoot, err := vs.HeadFetcher.HeadRoot(ctx)
-	if err != nil {
-		return nil, status.Errorf(codes.Internal, "Could not get head root: %v", err)
-	}
-	head, err := vs.HeadFetcher.HeadState(ctx)
-	if err != nil {
-		return nil, status.Errorf(codes.Internal, "Could not get head state: %v", err)
-	}
-	head, err = transition.ProcessSlotsUsingNextSlotCache(ctx, head, parentRoot, req.Slot)
-	if err != nil {
-		return nil, status.Errorf(codes.Internal, "Could not process slots up to %d: %v", req.Slot, err)
-	}
-
-	blk := sBlk.Block()
-	// Set slot, graffiti, randao reveal, and parent root.
-	blk.SetSlot(req.Slot)
-	blk.Body().SetGraffiti(req.Graffiti)
-	blk.Body().SetRandaoReveal(req.RandaoReveal)
-	blk.SetParentRoot(parentRoot)
-
-	// Set eth1 data.
-	eth1Data, err := vs.eth1DataMajorityVote(ctx, head)
-	if err != nil {
 		eth1Data = &ethpb.Eth1Data{DepositRoot: params.BeaconConfig().ZeroHash[:], BlockHash: params.BeaconConfig().ZeroHash[:]}
 		log.WithError(err).Error("Could not get eth1data")
 	}
@@ -262,49 +129,12 @@
 	}
 	blk.SetStateRoot(sr)
 
->>>>>>> 1b2d9173
 	pb, err := blk.Proto()
 	if err != nil {
 		return nil, status.Errorf(codes.Internal, "Could not convert block to proto: %v", err)
 	}
 	if slots.ToEpoch(req.Slot) >= params.BeaconConfig().CapellaForkEpoch {
 		return &ethpb.GenericBeaconBlock{Block: &ethpb.GenericBeaconBlock_Capella{Capella: pb.(*ethpb.BeaconBlockCapella)}}, nil
-<<<<<<< HEAD
-	} else if slots.ToEpoch(req.Slot) >= params.BeaconConfig().BellatrixForkEpoch {
-		return &ethpb.GenericBeaconBlock{Block: &ethpb.GenericBeaconBlock_Bellatrix{Bellatrix: pb.(*ethpb.BeaconBlockBellatrix)}}, nil
-	} else if slots.ToEpoch(req.Slot) >= params.BeaconConfig().AltairForkEpoch {
-		return &ethpb.GenericBeaconBlock{Block: &ethpb.GenericBeaconBlock_Altair{Altair: pb.(*ethpb.BeaconBlockAltair)}}, nil
-	}
-	return &ethpb.GenericBeaconBlock{Block: &ethpb.GenericBeaconBlock_Phase0{Phase0: pb.(*ethpb.BeaconBlock)}}, nil
-}
-
-func emptyBlockToSign(slot types.Slot) (interfaces.SignedBeaconBlock, error) {
-	var sBlk interfaces.SignedBeaconBlock
-	var err error
-	switch {
-	case slots.ToEpoch(slot) < params.BeaconConfig().AltairForkEpoch:
-		sBlk, err = blocks.NewSignedBeaconBlock(&ethpb.SignedBeaconBlock{Block: &ethpb.BeaconBlock{Body: &ethpb.BeaconBlockBody{}}})
-		if err != nil {
-			return nil, status.Errorf(codes.Internal, "Could not initialize block for proposal: %v", err)
-		}
-	case slots.ToEpoch(slot) < params.BeaconConfig().BellatrixForkEpoch:
-		sBlk, err = blocks.NewSignedBeaconBlock(&ethpb.SignedBeaconBlockAltair{Block: &ethpb.BeaconBlockAltair{Body: &ethpb.BeaconBlockBodyAltair{}}})
-		if err != nil {
-			return nil, status.Errorf(codes.Internal, "Could not initialize block for proposal: %v", err)
-		}
-	case slots.ToEpoch(slot) < params.BeaconConfig().CapellaForkEpoch:
-		sBlk, err = blocks.NewSignedBeaconBlock(&ethpb.SignedBeaconBlockBellatrix{Block: &ethpb.BeaconBlockBellatrix{Body: &ethpb.BeaconBlockBodyBellatrix{}}})
-		if err != nil {
-			return nil, status.Errorf(codes.Internal, "Could not initialize block for proposal: %v", err)
-		}
-	default:
-		sBlk, err = blocks.NewSignedBeaconBlock(&ethpb.SignedBeaconBlockCapella{Block: &ethpb.BeaconBlockCapella{Body: &ethpb.BeaconBlockBodyCapella{}}})
-		if err != nil {
-			return nil, status.Errorf(codes.Internal, "Could not initialize block for proposal: %v", err)
-		}
-	}
-	return sBlk, err
-=======
 	}
 	if slots.ToEpoch(req.Slot) >= params.BeaconConfig().BellatrixForkEpoch && !blk.IsBlinded() {
 		return &ethpb.GenericBeaconBlock{Block: &ethpb.GenericBeaconBlock_Bellatrix{Bellatrix: pb.(*ethpb.BeaconBlockBellatrix)}}, nil
@@ -316,7 +146,6 @@
 		return &ethpb.GenericBeaconBlock{Block: &ethpb.GenericBeaconBlock_Altair{Altair: pb.(*ethpb.BeaconBlockAltair)}}, nil
 	}
 	return &ethpb.GenericBeaconBlock{Block: &ethpb.GenericBeaconBlock_Phase0{Phase0: pb.(*ethpb.BeaconBlock)}}, nil
->>>>>>> 1b2d9173
 }
 
 // ProposeBeaconBlock is called by a proposer during its assigned slot to create a block in an attempt
