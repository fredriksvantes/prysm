--- conflicted
+++ resolved
@@ -4,10 +4,7 @@
 	"context"
 	"fmt"
 
-<<<<<<< HEAD
 	"github.com/ethereum/go-ethereum/common/hexutil"
-=======
->>>>>>> f8b4d8c5
 	"github.com/pkg/errors"
 	"github.com/prysmaticlabs/prysm/beacon-chain/core/blocks"
 	"github.com/prysmaticlabs/prysm/beacon-chain/core/transition/interop"
@@ -17,10 +14,7 @@
 	types "github.com/prysmaticlabs/prysm/consensus-types/primitives"
 	"github.com/prysmaticlabs/prysm/consensus-types/wrapper"
 	"github.com/prysmaticlabs/prysm/encoding/bytesutil"
-<<<<<<< HEAD
-=======
 	enginev1 "github.com/prysmaticlabs/prysm/proto/engine/v1"
->>>>>>> f8b4d8c5
 	ethpb "github.com/prysmaticlabs/prysm/proto/prysm/v1alpha1"
 	"github.com/prysmaticlabs/prysm/runtime/version"
 )
@@ -88,7 +82,6 @@
 		return nil, fmt.Errorf("could not compute state root: %v", err)
 	}
 	blk.StateRoot = stateRoot
-<<<<<<< HEAD
 	return &ethpb.GenericBeaconBlock{Block: &ethpb.GenericBeaconBlock_Bellatrix{Bellatrix: blk}}, nil
 }
 
@@ -113,14 +106,6 @@
 }
 
 func (vs *Server) getPayloadHeader(ctx context.Context, slot types.Slot, idx types.ValidatorIndex) (*ethpb.ExecutionPayloadHeader, error) {
-=======
-	return blk, nil
-}
-
-// This function retrieves the payload header given the slot number and the validator index.
-// It's a no-op if the latest head block is not versioned bellatrix.
-func (vs *Server) getPayloadHeader(ctx context.Context, slot types.Slot, idx types.ValidatorIndex) (*enginev1.ExecutionPayloadHeader, error) {
->>>>>>> f8b4d8c5
 	if err := vs.BlockBuilder.Status(); err != nil {
 		return nil, err
 	}
@@ -135,7 +120,6 @@
 	if err != nil {
 		return nil, err
 	}
-<<<<<<< HEAD
 	//pk, err := vs.HeadFetcher.HeadValidatorIndexToPublicKey(ctx, idx)
 	//if err != nil {
 	//	return nil, err
@@ -145,32 +129,13 @@
 		return nil, err
 	}
 	bid, err := vs.BlockBuilder.GetHeader(ctx, slot, bytesutil.ToBytes32(h.BlockHash), bytesutil.ToBytes48(k))
-=======
-	pk, err := vs.HeadFetcher.HeadValidatorIndexToPublicKey(ctx, idx)
-	if err != nil {
-		return nil, err
-	}
-	bid, err := vs.BlockBuilder.GetHeader(ctx, slot, bytesutil.ToBytes32(h.BlockHash), pk)
->>>>>>> f8b4d8c5
 	if err != nil {
 		return nil, err
 	}
 	return bid.Message.Header, nil
 }
 
-<<<<<<< HEAD
 func (vs *Server) buildHeaderBlock(ctx context.Context, b *ethpb.BeaconBlockAltair, h *ethpb.ExecutionPayloadHeader) (*ethpb.GenericBeaconBlock, error) {
-=======
-// This function constructs the builder block given the input altair block and the header. It returns a generic beacon block for signing
-func (vs *Server) buildHeaderBlock(ctx context.Context, b *ethpb.BeaconBlockAltair, h *enginev1.ExecutionPayloadHeader) (*ethpb.GenericBeaconBlock, error) {
-	if b == nil || b.Body == nil {
-		return nil, errors.New("nil block")
-	}
-	if h == nil {
-		return nil, errors.New("nil header")
-	}
-
->>>>>>> f8b4d8c5
 	blk := &ethpb.BlindedBeaconBlockBellatrix{
 		Slot:          b.Slot,
 		ProposerIndex: b.ProposerIndex,
@@ -203,26 +168,10 @@
 	return &ethpb.GenericBeaconBlock{Block: &ethpb.GenericBeaconBlock_BlindedBellatrix{BlindedBellatrix: blk}}, nil
 }
 
-<<<<<<< HEAD
 func (vs *Server) getBuilderBlock(ctx context.Context, b interfaces.SignedBeaconBlock) (interfaces.SignedBeaconBlock, error) {
 	if b.Version() != version.BellatrixBlind {
 		return b, nil
 	}
-=======
-// This function retrieves the full payload block using the input blind block. This input must be versioned as
-// bellatrix blind block. The output block will contain the full payload. The original header block
-// will be returned the block builder is not configured.
-func (vs *Server) getBuilderBlock(ctx context.Context, b interfaces.SignedBeaconBlock) (interfaces.SignedBeaconBlock, error) {
-	if err := coreBlock.BeaconBlockIsNil(b); err != nil {
-		return nil, err
-	}
-
-	// No-op if the input block is not version blind and bellatrix.
-	if b.Version() != version.BellatrixBlind {
-		return b, nil
-	}
-	// No-op nothing if the builder has not been configured.
->>>>>>> f8b4d8c5
 	if !vs.BlockBuilder.Configured() {
 		return b, nil
 	}
@@ -289,4 +238,154 @@
 		return nil, err
 	}
 	return wb, nil
+}
+
+// This function retrieves the payload header given the slot number and the validator index.
+// It's a no-op if the latest head block is not versioned bellatrix.
+func (vs *Server) getPayloadHeader(ctx context.Context, slot types.Slot, idx types.ValidatorIndex) (*enginev1.ExecutionPayloadHeader, error) {
+	if err := vs.BlockBuilder.Status(); err != nil {
+		return nil, err
+	}
+	b, err := vs.HeadFetcher.HeadBlock(ctx)
+	if err != nil {
+		return nil, err
+	}
+	if blocks.IsPreBellatrixVersion(b.Version()) {
+		return nil, nil
+	}
+	h, err := b.Block().Body().ExecutionPayload()
+	if err != nil {
+		return nil, err
+	}
+	pk, err := vs.HeadFetcher.HeadValidatorIndexToPublicKey(ctx, idx)
+	if err != nil {
+		return nil, err
+	}
+	bid, err := vs.BlockBuilder.GetHeader(ctx, slot, bytesutil.ToBytes32(h.BlockHash), pk)
+	if err != nil {
+		return nil, err
+	}
+	return bid.Message.Header, nil
+}
+
+// This function constructs the builder block given the input altair block and the header. It returns a generic beacon block for signing
+func (vs *Server) buildHeaderBlock(ctx context.Context, b *ethpb.BeaconBlockAltair, h *enginev1.ExecutionPayloadHeader) (*ethpb.GenericBeaconBlock, error) {
+	if b == nil || b.Body == nil {
+		return nil, errors.New("nil block")
+	}
+	if h == nil {
+		return nil, errors.New("nil header")
+	}
+
+	blk := &ethpb.BlindedBeaconBlockBellatrix{
+		Slot:          b.Slot,
+		ProposerIndex: b.ProposerIndex,
+		ParentRoot:    b.ParentRoot,
+		StateRoot:     params.BeaconConfig().ZeroHash[:],
+		Body: &ethpb.BlindedBeaconBlockBodyBellatrix{
+			RandaoReveal:           b.Body.RandaoReveal,
+			Eth1Data:               b.Body.Eth1Data,
+			Graffiti:               b.Body.Graffiti,
+			ProposerSlashings:      b.Body.ProposerSlashings,
+			AttesterSlashings:      b.Body.AttesterSlashings,
+			Attestations:           b.Body.Attestations,
+			Deposits:               b.Body.Deposits,
+			VoluntaryExits:         b.Body.VoluntaryExits,
+			SyncAggregate:          b.Body.SyncAggregate,
+			ExecutionPayloadHeader: h,
+		},
+	}
+	wsb, err := wrapper.WrappedSignedBeaconBlock(
+		&ethpb.SignedBlindedBeaconBlockBellatrix{Block: blk, Signature: make([]byte, 96)},
+	)
+	if err != nil {
+		return nil, err
+	}
+	stateRoot, err := vs.computeStateRoot(ctx, wsb)
+	if err != nil {
+		return nil, errors.Wrap(err, "could not compute state root")
+	}
+	blk.StateRoot = stateRoot
+	return &ethpb.GenericBeaconBlock{Block: &ethpb.GenericBeaconBlock_BlindedBellatrix{BlindedBellatrix: blk}}, nil
+}
+
+// This function retrieves the full payload block using the input blind block. This input must be versioned as
+// bellatrix blind block. The output block will contain the full payload. The original header block
+// will be returned the block builder is not configured.
+func (vs *Server) getBuilderBlock(ctx context.Context, b interfaces.SignedBeaconBlock) (interfaces.SignedBeaconBlock, error) {
+	if err := coreBlock.BeaconBlockIsNil(b); err != nil {
+		return nil, err
+	}
+
+	// No-op if the input block is not version blind and bellatrix.
+	if b.Version() != version.BellatrixBlind {
+		return b, nil
+	}
+	// No-op nothing if the builder has not been configured.
+	if !vs.BlockBuilder.Configured() {
+		return b, nil
+	}
+	if err := vs.BlockBuilder.Status(); err != nil {
+		return nil, err
+	}
+	agg, err := b.Block().Body().SyncAggregate()
+	if err != nil {
+		return nil, err
+	}
+	h, err := b.Block().Body().ExecutionPayloadHeader()
+	if err != nil {
+		return nil, err
+	}
+	sb := &ethpb.SignedBlindedBeaconBlockBellatrix{
+		Block: &ethpb.BlindedBeaconBlockBellatrix{
+			Slot:          b.Block().Slot(),
+			ProposerIndex: b.Block().ProposerIndex(),
+			ParentRoot:    b.Block().ParentRoot(),
+			StateRoot:     b.Block().StateRoot(),
+			Body: &ethpb.BlindedBeaconBlockBodyBellatrix{
+				RandaoReveal:           b.Block().Body().RandaoReveal(),
+				Eth1Data:               b.Block().Body().Eth1Data(),
+				Graffiti:               b.Block().Body().Graffiti(),
+				ProposerSlashings:      b.Block().Body().ProposerSlashings(),
+				AttesterSlashings:      b.Block().Body().AttesterSlashings(),
+				Attestations:           b.Block().Body().Attestations(),
+				Deposits:               b.Block().Body().Deposits(),
+				VoluntaryExits:         b.Block().Body().VoluntaryExits(),
+				SyncAggregate:          agg,
+				ExecutionPayloadHeader: h,
+			},
+		},
+		Signature: b.Signature(),
+	}
+
+	payload, err := vs.BlockBuilder.SubmitBlindedBlock(ctx, sb)
+	if err != nil {
+		return nil, err
+	}
+	bb := &ethpb.SignedBeaconBlockBellatrix{
+		Block: &ethpb.BeaconBlockBellatrix{
+			Slot:          sb.Block.Slot,
+			ProposerIndex: sb.Block.ProposerIndex,
+			ParentRoot:    sb.Block.ParentRoot,
+			StateRoot:     sb.Block.StateRoot,
+			Body: &ethpb.BeaconBlockBodyBellatrix{
+				RandaoReveal:      sb.Block.Body.RandaoReveal,
+				Eth1Data:          sb.Block.Body.Eth1Data,
+				Graffiti:          sb.Block.Body.Graffiti,
+				ProposerSlashings: sb.Block.Body.ProposerSlashings,
+				AttesterSlashings: sb.Block.Body.AttesterSlashings,
+				Attestations:      sb.Block.Body.Attestations,
+				Deposits:          sb.Block.Body.Deposits,
+				VoluntaryExits:    sb.Block.Body.VoluntaryExits,
+				SyncAggregate:     agg,
+				ExecutionPayload:  payload,
+			},
+		},
+		Signature: sb.Signature,
+	}
+	wb, err := wrapper.WrappedSignedBeaconBlock(bb)
+	if err != nil {
+		return nil, err
+	}
+	return wb, nil
 }