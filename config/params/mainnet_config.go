--- conflicted
+++ resolved
@@ -191,13 +191,10 @@
 	BeaconStateFieldCount:          21,
 	BeaconStateAltairFieldCount:    24,
 	BeaconStateBellatrixFieldCount: 25,
-<<<<<<< HEAD
 	OrphanLateBlockFirstThreshold:  4,
 	OrphanLateBlockBalanceFraction: 10,
 	ProcessAttestationsThreshold:   10,
-=======
 	BeaconStateCapellaFieldCount:   28,
->>>>>>> 2fee906d
 
 	// Slasher related values.
 	WeakSubjectivityPeriod:          54000,
