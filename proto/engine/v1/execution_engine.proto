// Copyright 2022 Prysmatic Labs.
//
// Licensed under the Apache License, Version 2.0 (the "License");
// you may not use this file except in compliance with the License.
// You may obtain a copy of the License at
//
//     http://www.apache.org/licenses/LICENSE-2.0
//
// Unless required by applicable law or agreed to in writing, software
// distributed under the License is distributed on an "AS IS" BASIS,
// WITHOUT WARRANTIES OR CONDITIONS OF ANY KIND, either express or implied.
// See the License for the specific language governing permissions and
// limitations under the License.
syntax = "proto3";

package ethereum.engine.v1;

import "proto/eth/ext/options.proto";

option csharp_namespace = "Ethereum.Engine.V1";
option go_package = "github.com/prysmaticlabs/prysm/v4/proto/engine/v1;enginev1";
option java_multiple_files = true;
option java_outer_classname = "ExecutionEngineProto";
option java_package = "org.ethereum.engine.v1";
option php_namespace = "Ethereum\\Engine\\v1";

message ExecutionPayload {
	bytes parent_hash           = 1 [(ethereum.eth.ext.ssz_size) = "32"];
	bytes fee_recipient         = 2 [(ethereum.eth.ext.ssz_size) = "20"];
	bytes state_root            = 3 [(ethereum.eth.ext.ssz_size) = "32"];
	bytes receipts_root         = 4 [(ethereum.eth.ext.ssz_size) = "32"];
	bytes logs_bloom            = 5 [(ethereum.eth.ext.ssz_size) = "256"];
	bytes prev_randao           = 6 [(ethereum.eth.ext.ssz_size) = "32"];
	uint64 block_number         = 7;
	uint64 gas_limit            = 8;
	uint64 gas_used             = 9;
	uint64 timestamp            = 10;
	bytes extra_data            = 11 [(ethereum.eth.ext.ssz_max) = "32"];
	bytes base_fee_per_gas      = 12 [(ethereum.eth.ext.ssz_size) = "32"];
	bytes block_hash            = 13 [(ethereum.eth.ext.ssz_size) = "32"];
	repeated bytes transactions = 14 [(ethereum.eth.ext.ssz_size) = "?,?", (ethereum.eth.ext.ssz_max)  = "1048576,1073741824"];
}

message ExecutionPayloadBodyV1 {
	repeated bytes transactions = 1;
	repeated Withdrawal withdrawals = 2;
}

message ExecutionPayloadCapella {
	bytes parent_hash           = 1 [(ethereum.eth.ext.ssz_size) = "32"];
	bytes fee_recipient         = 2 [(ethereum.eth.ext.ssz_size) = "20"];
	bytes state_root            = 3 [(ethereum.eth.ext.ssz_size) = "32"];
	bytes receipts_root         = 4 [(ethereum.eth.ext.ssz_size) = "32"];
	bytes logs_bloom            = 5 [(ethereum.eth.ext.ssz_size) = "256"];
	bytes prev_randao           = 6 [(ethereum.eth.ext.ssz_size) = "32"];
	uint64 block_number         = 7;
	uint64 gas_limit            = 8;
	uint64 gas_used             = 9;
	uint64 timestamp            = 10;
	bytes extra_data            = 11 [(ethereum.eth.ext.ssz_max) = "32"];
	bytes base_fee_per_gas      = 12 [(ethereum.eth.ext.ssz_size) = "32"];
	bytes block_hash            = 13 [(ethereum.eth.ext.ssz_size) = "32"];
	repeated bytes transactions = 14 [(ethereum.eth.ext.ssz_size) = "?,?", (ethereum.eth.ext.ssz_max)  = "1048576,1073741824"];
	// MAX_WITHDRAWALS_PER_PAYLOAD
	repeated Withdrawal withdrawals = 15 [(ethereum.eth.ext.ssz_max) = "withdrawal.size"]; // New in Capella.
}

message ExecutionPayloadDeneb {
	bytes parent_hash           = 1 [(ethereum.eth.ext.ssz_size) = "32"];
	bytes fee_recipient         = 2 [(ethereum.eth.ext.ssz_size) = "20"];
	bytes state_root            = 3 [(ethereum.eth.ext.ssz_size) = "32"];
	bytes receipts_root         = 4 [(ethereum.eth.ext.ssz_size) = "32"];
	bytes logs_bloom            = 5 [(ethereum.eth.ext.ssz_size) = "256"];
	bytes prev_randao           = 6 [(ethereum.eth.ext.ssz_size) = "32"];
	uint64 block_number         = 7;
	uint64 gas_limit            = 8;
	uint64 gas_used             = 9;
	uint64 timestamp            = 10;
	bytes extra_data            = 11 [(ethereum.eth.ext.ssz_max) = "32"];
	bytes base_fee_per_gas      = 12 [(ethereum.eth.ext.ssz_size) = "32"];
	bytes block_hash            = 13 [(ethereum.eth.ext.ssz_size) = "32"];
	repeated bytes transactions = 14 [(ethereum.eth.ext.ssz_size) = "?,?", (ethereum.eth.ext.ssz_max)  = "1048576,1073741824"];
	// MAX_WITHDRAWALS_PER_PAYLOAD
	repeated Withdrawal withdrawals = 15 [(ethereum.eth.ext.ssz_max) = "withdrawal.size"]; // New in Capella.
	bytes excess_data_gas  = 16 [(ethereum.eth.ext.ssz_size) = "32"];
}

message ExecutionPayloadCapellaWithValue {
	ExecutionPayloadCapella payload = 1;
	bytes value = 2;
}

message ExecutionPayloadDenebWithValue {
	ExecutionPayloadDeneb payload = 1;
	bytes value = 2;
}


message ExecutionPayloadHeader {
	bytes parent_hash       = 1 [(ethereum.eth.ext.ssz_size) = "32"];
	bytes fee_recipient     = 2 [(ethereum.eth.ext.ssz_size) = "20"];
	bytes state_root        = 3 [(ethereum.eth.ext.ssz_size) = "32"];
	bytes receipts_root     = 4 [(ethereum.eth.ext.ssz_size) = "32"];
	bytes logs_bloom        = 5 [(ethereum.eth.ext.ssz_size) = "256"];
	bytes prev_randao       = 6 [(ethereum.eth.ext.ssz_size) = "32"];
	uint64 block_number     = 7;
	uint64 gas_limit        = 8;
	uint64 gas_used         = 9;
	uint64 timestamp        = 10;
	bytes extra_data        = 11 [(ethereum.eth.ext.ssz_max) = "32"];
	bytes base_fee_per_gas  = 12 [(ethereum.eth.ext.ssz_size) = "32"];
	bytes block_hash        = 13 [(ethereum.eth.ext.ssz_size) = "32"];
	bytes transactions_root = 14 [(ethereum.eth.ext.ssz_size) = "32"];
}

message ExecutionPayloadHeaderCapella {
	bytes parent_hash       = 1 [(ethereum.eth.ext.ssz_size) = "32"];
	bytes fee_recipient     = 2 [(ethereum.eth.ext.ssz_size) = "20"];
	bytes state_root        = 3 [(ethereum.eth.ext.ssz_size) = "32"];
	bytes receipts_root     = 4 [(ethereum.eth.ext.ssz_size) = "32"];
	bytes logs_bloom        = 5 [(ethereum.eth.ext.ssz_size) = "256"];
	bytes prev_randao       = 6 [(ethereum.eth.ext.ssz_size) = "32"];
	uint64 block_number     = 7;
	uint64 gas_limit        = 8;
	uint64 gas_used         = 9;
	uint64 timestamp        = 10;
	bytes extra_data        = 11 [(ethereum.eth.ext.ssz_max) = "32"];
	bytes base_fee_per_gas  = 12 [(ethereum.eth.ext.ssz_size) = "32"];
	bytes block_hash        = 13 [(ethereum.eth.ext.ssz_size) = "32"];
	bytes transactions_root = 14 [(ethereum.eth.ext.ssz_size) = "32"];
	bytes withdrawals_root  = 15 [(ethereum.eth.ext.ssz_size) = "32"]; // New in Capella.
}

message ExecutionPayloadHeaderDeneb {
	bytes parent_hash       = 1 [(ethereum.eth.ext.ssz_size) = "32"];
	bytes fee_recipient     = 2 [(ethereum.eth.ext.ssz_size) = "20"];
	bytes state_root        = 3 [(ethereum.eth.ext.ssz_size) = "32"];
	bytes receipts_root     = 4 [(ethereum.eth.ext.ssz_size) = "32"];
	bytes logs_bloom        = 5 [(ethereum.eth.ext.ssz_size) = "256"];
	bytes prev_randao       = 6 [(ethereum.eth.ext.ssz_size) = "32"];
	uint64 block_number     = 7;
	uint64 gas_limit        = 8;
	uint64 gas_used         = 9;
	uint64 timestamp        = 10;
	bytes extra_data        = 11 [(ethereum.eth.ext.ssz_max) = "32"];
	bytes base_fee_per_gas  = 12 [(ethereum.eth.ext.ssz_size) = "32"];
	bytes block_hash        = 13 [(ethereum.eth.ext.ssz_size) = "32"];
	bytes transactions_root = 14 [(ethereum.eth.ext.ssz_size) = "32"];
	bytes withdrawals_root  = 15 [(ethereum.eth.ext.ssz_size) = "32"]; // New in Capella.
	bytes excess_data_gas  = 16 [(ethereum.eth.ext.ssz_size) = "32"];
}

message TransitionConfiguration {
	string terminal_total_difficulty = 1;
	bytes terminal_block_hash        = 2;
	bytes terminal_block_number      = 3;
}

message PayloadAttributes {
	uint64 timestamp              = 1;
	bytes prev_randao             = 2 [(ethereum.eth.ext.ssz_size) = "32"];
	bytes suggested_fee_recipient = 3 [(ethereum.eth.ext.ssz_size) = "20"];
}

message PayloadAttributesV2 {
	uint64 timestamp              = 1;
	bytes prev_randao             = 2 [(ethereum.eth.ext.ssz_size) = "32"];
	bytes suggested_fee_recipient = 3 [(ethereum.eth.ext.ssz_size) = "20"];
	repeated Withdrawal withdrawals = 4 [(ethereum.eth.ext.ssz_max) = "withdrawal.size"]; // New in Capella.
}

message PayloadStatus {
	Status status           = 1;
	bytes latest_valid_hash = 2 [(ethereum.eth.ext.ssz_size) = "32"];
	string validation_error = 3;
	enum Status {
		UNKNOWN                 = 0;
		VALID                   = 1;
		INVALID                 = 2;
		SYNCING                 = 3;
		ACCEPTED                = 4;
		INVALID_BLOCK_HASH      = 5;
	}
}

message ForkchoiceState {
	bytes head_block_hash      = 1 [(ethereum.eth.ext.ssz_size) = "32"];
	bytes safe_block_hash      = 2 [(ethereum.eth.ext.ssz_size) = "32"];
	bytes finalized_block_hash = 3 [(ethereum.eth.ext.ssz_size) = "32"];
}

// The withdrawal receipt with the recipient address and amount withdrawn
message Withdrawal {
	// Withdrawal index for accounting purposes
	uint64 index = 1;

	// Validator index for the withdrawal
	uint64 validator_index = 2 [(ethereum.eth.ext.cast_type) = "github.com/prysmaticlabs/prysm/v4/consensus-types/primitives.ValidatorIndex"];

	// The execution address receiving the funds
	bytes address = 3 [(ethereum.eth.ext.ssz_size) = "20"];

	// The withdrawn amount in Gwei
	uint64 amount = 4;
}

// Blobs bundle is retrieved through engine-api from the execution layer client.
// It consists of the necessary components for constructing a blobs sidecar object to gossip through p2p.
message BlobsBundle {
	// The block hash of the payload which corresponds to the blobs.
	bytes block_hash = 1 [(ethereum.eth.ext.ssz_size) = "32"];
	// The KZG commitments of the blobs.
	repeated bytes kzg_commitments = 2 [(ethereum.eth.ext.ssz_size) = "?,48", (ethereum.eth.ext.ssz_max) = "4"];
	// The blobs itself.
	repeated Blob blobs = 3 [(ethereum.eth.ext.ssz_max)  = "4"];
}

// Blob contains the data that is to be committed on chain.
message Blob {
	// Each blob consists of `BLS_FIELD_ELEMENT`(32) multiplies `FIELD_ELEMENTS_PER_BLOB`(4096)
<<<<<<< HEAD
	bytes data = 1 [(ethereum.eth.ext.ssz_size) = "blob.size"];
=======
	bytes data = 1 [(ethereum.eth.ext.ssz_size) = "131072"]; // 32 * 4096 = 131072
}

message ExchangeCapabilities {
	repeated string supported_methods = 1;
>>>>>>> f4681fde
}<|MERGE_RESOLUTION|>--- conflicted
+++ resolved
@@ -218,13 +218,9 @@
 // Blob contains the data that is to be committed on chain.
 message Blob {
 	// Each blob consists of `BLS_FIELD_ELEMENT`(32) multiplies `FIELD_ELEMENTS_PER_BLOB`(4096)
-<<<<<<< HEAD
 	bytes data = 1 [(ethereum.eth.ext.ssz_size) = "blob.size"];
-=======
-	bytes data = 1 [(ethereum.eth.ext.ssz_size) = "131072"]; // 32 * 4096 = 131072
 }
 
 message ExchangeCapabilities {
 	repeated string supported_methods = 1;
->>>>>>> f4681fde
 }