syntax = "proto3";
package ethereum.validator.accounts.v2;

import "proto/eth/ext/options.proto";
import "proto/prysm/v1alpha1/attestation.proto";
import "proto/prysm/v1alpha1/beacon_block.proto";
import "proto/prysm/v1alpha1/beacon_state.proto";
import "proto/prysm/v1alpha1/sync_committee.proto";
import "proto/prysm/v1alpha1/validator.proto";
import "google/api/annotations.proto";
import "google/protobuf/empty.proto";

option csharp_namespace = "Ethereum.Validator.Accounts.V2";
option go_package = "github.com/prysmaticlabs/prysm/proto/prysm/v1alpha1/validator-client;validatorpb";
option java_multiple_files = true;
option java_outer_classname = "KeymanagerProto";
option java_package = "org.ethereum.validator.accounts.v2";
option php_namespace = "Ethereum\\Validator\\Accounts\\V2";

// RemoteSigner service API.
//
// Defines a remote-signing keymanager which manages eth2
// validator accounts and can sign respective messages.
service RemoteSigner {
    // ListPublicKeysResponse managed by a remote signer.
    rpc ListValidatingPublicKeys(google.protobuf.Empty) returns (ListPublicKeysResponse) {
        option (google.api.http) = {
            get: "/accounts/v2/remote/accounts"
        };
    }

    // Sign a remote request via gRPC.
    rpc Sign(SignRequest) returns (SignResponse) {
        option (google.api.http) = {
            post: "/accounts/v2/remote/sign"
        };
    }
}

// ListPublicKeysResponse contains public keys
// for the validator secrets managed by the remote signer.
message ListPublicKeysResponse {
    // List of 48 byte, BLS12-381 validating public keys.
    repeated bytes validating_public_keys = 2;
}

// SignRequest is a message type used by a keymanager
// as part of Prysm's accounts v2 implementation.
message SignRequest {
    // 48 byte public key corresponding to an associated private key
    // being requested to sign data.
    bytes public_key = 1;

    // Raw bytes signing root the client is requesting to sign. The client is
    // expected to determine these raw bytes from the appropriate BLS
    // signing domain as well as the signing root of the data structure
    // the bytes represent.
    bytes signing_root = 2;

    // Signature domain and the beacon chain objects to allow server to verify
    // the contents and to prevent slashing.
    bytes signature_domain = 3;
    // Beacon chain objects. [100-200]
    oneof object {
        // Phase0 objects.
        ethereum.eth.v1alpha1.BeaconBlock block = 101;
        ethereum.eth.v1alpha1.AttestationData attestation_data = 102;
        ethereum.eth.v1alpha1.AggregateAttestationAndProof aggregate_attestation_and_proof = 103;
        ethereum.eth.v1alpha1.VoluntaryExit exit = 104;
        uint64 slot = 105 [(ethereum.eth.ext.cast_type) = "github.com/prysmaticlabs/eth2-types.Slot"];
        uint64 epoch = 106 [(ethereum.eth.ext.cast_type) = "github.com/prysmaticlabs/eth2-types.Epoch"];

        // Altair objects.
        ethereum.eth.v1alpha1.BeaconBlockAltair blockV2 = 107;
<<<<<<< HEAD

        // Merge objects.
        ethereum.eth.v1alpha1.BeaconBlockMerge blockV3 = 108;
=======
        ethereum.eth.v1alpha1.SyncAggregatorSelectionData sync_aggregator_selection_data = 108;
        ethereum.eth.v1alpha1.ContributionAndProof contribution_and_proof = 109;
        bytes sync_message_block_root  = 110;
>>>>>>> d78428c4
    }
}

// SignResponse returned by a RemoteSigner gRPC service.
message SignResponse {
    enum Status {
        UNKNOWN = 0;
        SUCCEEDED = 1;
        DENIED = 2;
        FAILED = 3;
    }

    // BLS12-381 signature for the data specified in the request.
    bytes signature = 1;

    // Status of the signing response, standardized as an enum
    // to ensure different remote signing servers follow the
    // same conventions.
    Status status = 2;
}<|MERGE_RESOLUTION|>--- conflicted
+++ resolved
@@ -72,15 +72,12 @@
 
         // Altair objects.
         ethereum.eth.v1alpha1.BeaconBlockAltair blockV2 = 107;
-<<<<<<< HEAD
-
-        // Merge objects.
-        ethereum.eth.v1alpha1.BeaconBlockMerge blockV3 = 108;
-=======
         ethereum.eth.v1alpha1.SyncAggregatorSelectionData sync_aggregator_selection_data = 108;
         ethereum.eth.v1alpha1.ContributionAndProof contribution_and_proof = 109;
         bytes sync_message_block_root  = 110;
->>>>>>> d78428c4
+
+        // Merge objects.
+        ethereum.eth.v1alpha1.BeaconBlockMerge blockV3 = 111;
     }
 }
 
