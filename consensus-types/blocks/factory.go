package blocks

import (
	"fmt"

	"github.com/pkg/errors"
	"github.com/prysmaticlabs/prysm/v3/consensus-types/interfaces"
	enginev1 "github.com/prysmaticlabs/prysm/v3/proto/engine/v1"
	eth "github.com/prysmaticlabs/prysm/v3/proto/prysm/v1alpha1"
	"github.com/prysmaticlabs/prysm/v3/runtime/version"
)

var (
	// ErrUnsupportedSignedBeaconBlock is returned when the struct type is not a supported signed
	// beacon block type.
	ErrUnsupportedSignedBeaconBlock = errors.New("unsupported signed beacon block")
	// errUnsupportedBeaconBlock is returned when the struct type is not a supported beacon block
	// type.
	errUnsupportedBeaconBlock = errors.New("unsupported beacon block")
	// errUnsupportedBeaconBlockBody is returned when the struct type is not a supported beacon block body
	// type.
	errUnsupportedBeaconBlockBody = errors.New("unsupported beacon block body")
	// ErrNilObject is returned in a constructor when the underlying object is nil.
	ErrNilObject = errors.New("received nil object")
	// ErrNilSignedBeaconBlock is returned when a nil signed beacon block is received.
	ErrNilSignedBeaconBlock = errors.New("signed beacon block can't be nil")
	errNilBeaconBlock       = errors.New("beacon block can't be nil")
	errNilBeaconBlockBody   = errors.New("beacon block body can't be nil")
)

// NewSignedBeaconBlock creates a signed beacon block from a protobuf signed beacon block.
func NewSignedBeaconBlock(i interface{}) (interfaces.SignedBeaconBlock, error) {
	switch b := i.(type) {
	case nil:
		return nil, ErrNilObject
	case *eth.GenericSignedBeaconBlock_Phase0:
		return initSignedBlockFromProtoPhase0(b.Phase0)
	case *eth.SignedBeaconBlock:
		return initSignedBlockFromProtoPhase0(b)
	case *eth.GenericSignedBeaconBlock_Altair:
		return initSignedBlockFromProtoAltair(b.Altair)
	case *eth.SignedBeaconBlockAltair:
		return initSignedBlockFromProtoAltair(b)
	case *eth.GenericSignedBeaconBlock_Bellatrix:
		return initSignedBlockFromProtoBellatrix(b.Bellatrix)
	case *eth.SignedBeaconBlockBellatrix:
		return initSignedBlockFromProtoBellatrix(b)
	case *eth.GenericSignedBeaconBlock_BlindedBellatrix:
		return initBlindedSignedBlockFromProtoBellatrix(b.BlindedBellatrix)
	case *eth.SignedBlindedBeaconBlockBellatrix:
		return initBlindedSignedBlockFromProtoBellatrix(b)
	case *eth.GenericSignedBeaconBlock_Eip4844:
		return initSignedBlockFromProtoEIP4844(b.Eip4844)
	case *eth.SignedBeaconBlockWithBlobKZGs:
		return initSignedBlockFromProtoEIP4844(b)
	default:
		return nil, errors.Wrapf(ErrUnsupportedSignedBeaconBlock, "unable to create block from type %T", i)
	}
}

// NewBeaconBlock creates a beacon block from a protobuf beacon block.
func NewBeaconBlock(i interface{}) (interfaces.BeaconBlock, error) {
	switch b := i.(type) {
	case nil:
		return nil, ErrNilObject
	case *eth.GenericBeaconBlock_Phase0:
		return initBlockFromProtoPhase0(b.Phase0)
	case *eth.BeaconBlock:
		return initBlockFromProtoPhase0(b)
	case *eth.GenericBeaconBlock_Altair:
		return initBlockFromProtoAltair(b.Altair)
	case *eth.BeaconBlockAltair:
		return initBlockFromProtoAltair(b)
	case *eth.GenericBeaconBlock_Bellatrix:
		return initBlockFromProtoBellatrix(b.Bellatrix)
	case *eth.BeaconBlockBellatrix:
		return initBlockFromProtoBellatrix(b)
	case *eth.GenericBeaconBlock_BlindedBellatrix:
		return initBlindedBlockFromProtoBellatrix(b.BlindedBellatrix)
	case *eth.BlindedBeaconBlockBellatrix:
		return initBlindedBlockFromProtoBellatrix(b)
	case *eth.GenericBeaconBlock_Eip4844:
		return initBlockFromProtoEIP4844(b.Eip4844)
	case *eth.BeaconBlockWithBlobKZGs:
		return initBlockFromProtoEIP4844(b)
	default:
		return nil, errors.Wrapf(errUnsupportedBeaconBlock, "unable to create block from type %T", i)
	}
}

// NewBeaconBlockBody creates a beacon block body from a protobuf beacon block body.
func NewBeaconBlockBody(i interface{}) (interfaces.BeaconBlockBody, error) {
	switch b := i.(type) {
	case nil:
		return nil, ErrNilObject
	case *eth.BeaconBlockBody:
		return initBlockBodyFromProtoPhase0(b)
	case *eth.BeaconBlockBodyAltair:
		return initBlockBodyFromProtoAltair(b)
	case *eth.BeaconBlockBodyBellatrix:
		return initBlockBodyFromProtoBellatrix(b)
	case *eth.BlindedBeaconBlockBodyBellatrix:
		return initBlindedBlockBodyFromProtoBellatrix(b)
	case *eth.BeaconBlockBodyWithBlobKZGs:
		return initBlockBodyFromProtoEIP4844(b)
	default:
		return nil, errors.Wrapf(errUnsupportedBeaconBlockBody, "unable to create block body from type %T", i)
	}
}

// BuildSignedBeaconBlock assembles a block.SignedBeaconBlock interface compatible struct from a
// given beacon block and the appropriate signature. This method may be used to easily create a
// signed beacon block.
func BuildSignedBeaconBlock(blk interfaces.BeaconBlock, signature []byte) (interfaces.SignedBeaconBlock, error) {
	pb, err := blk.Proto()
	if err != nil {
		return nil, err
	}

	switch blk.Version() {
	case version.Phase0:
		pb, ok := pb.(*eth.BeaconBlock)
		if !ok {
			return nil, errIncorrectBlockVersion
		}
		return NewSignedBeaconBlock(&eth.SignedBeaconBlock{Block: pb, Signature: signature})
	case version.Altair:
		pb, ok := pb.(*eth.BeaconBlockAltair)
		if !ok {
			return nil, errIncorrectBlockVersion
		}
		return NewSignedBeaconBlock(&eth.SignedBeaconBlockAltair{Block: pb, Signature: signature})
	case version.Bellatrix:
		if blk.IsBlinded() {
			pb, ok := pb.(*eth.BlindedBeaconBlockBellatrix)
			if !ok {
				return nil, errIncorrectBlockVersion
			}
			return NewSignedBeaconBlock(&eth.SignedBlindedBeaconBlockBellatrix{Block: pb, Signature: signature})
		}
		pb, ok := pb.(*eth.BeaconBlockBellatrix)
		if !ok {
			return nil, errIncorrectBlockVersion
		}
		return NewSignedBeaconBlock(&eth.SignedBeaconBlockBellatrix{Block: pb, Signature: signature})
<<<<<<< HEAD
	case version.BellatrixBlind:
		pb, ok := pb.(*eth.BlindedBeaconBlockBellatrix)
		if !ok {
			return nil, errIncorrectBlockVersion
		}
		return NewSignedBeaconBlock(&eth.SignedBlindedBeaconBlockBellatrix{Block: pb, Signature: signature})
	case version.EIP4844:
		pb, ok := pb.(*eth.BeaconBlockWithBlobKZGs)
		if !ok {
			return nil, errIncorrectBlockVersion
		}
		return NewSignedBeaconBlock(&eth.SignedBeaconBlockWithBlobKZGs{Block: pb, Signature: signature})
=======
>>>>>>> b787fd87
	default:
		return nil, errUnsupportedBeaconBlock
	}
}

// BuildSignedBeaconBlockFromExecutionPayload takes a signed, blinded beacon block and converts into
// a full, signed beacon block by specifying an execution payload.
func BuildSignedBeaconBlockFromExecutionPayload(
	blk interfaces.SignedBeaconBlock, payload *enginev1.ExecutionPayload,
) (interfaces.SignedBeaconBlock, error) {
	if err := BeaconBlockIsNil(blk); err != nil {
		return nil, err
	}
	b := blk.Block()
	payloadHeader, err := b.Body().Execution()
	switch {
	case errors.Is(err, ErrUnsupportedGetter):
		return nil, errors.Wrap(err, "can only build signed beacon block from blinded format")
	case err != nil:
		return nil, errors.Wrap(err, "could not get execution payload header")
	default:
	}
	wrappedPayload, err := WrappedExecutionPayload(payload)
	if err != nil {
		return nil, err
	}
	empty, err := IsEmptyExecutionData(wrappedPayload)
	if err != nil {
		return nil, err
	}
	if !empty {
		payloadRoot, err := payload.HashTreeRoot()
		if err != nil {
			return nil, errors.Wrap(err, "could not hash tree root execution payload")
		}
		payloadHeaderRoot, err := payloadHeader.HashTreeRoot()
		if err != nil {
			return nil, errors.Wrap(err, "could not hash tree root payload header")
		}
		if payloadRoot != payloadHeaderRoot {
			return nil, fmt.Errorf(
				"payload %#x and header %#x roots do not match",
				payloadRoot,
				payloadHeaderRoot,
			)
		}
	}
	syncAgg, err := b.Body().SyncAggregate()
	if err != nil {
		return nil, errors.Wrap(err, "could not get sync aggregate from block body")
	}
	bellatrixFullBlock := &eth.SignedBeaconBlockBellatrix{
		Block: &eth.BeaconBlockBellatrix{
			Slot:          b.Slot(),
			ProposerIndex: b.ProposerIndex(),
			ParentRoot:    b.ParentRoot(),
			StateRoot:     b.StateRoot(),
			Body: &eth.BeaconBlockBodyBellatrix{
				RandaoReveal:      b.Body().RandaoReveal(),
				Eth1Data:          b.Body().Eth1Data(),
				Graffiti:          b.Body().Graffiti(),
				ProposerSlashings: b.Body().ProposerSlashings(),
				AttesterSlashings: b.Body().AttesterSlashings(),
				Attestations:      b.Body().Attestations(),
				Deposits:          b.Body().Deposits(),
				VoluntaryExits:    b.Body().VoluntaryExits(),
				SyncAggregate:     syncAgg,
				ExecutionPayload:  payload,
			},
		},
		Signature: blk.Signature(),
	}
	return NewSignedBeaconBlock(bellatrixFullBlock)
}<|MERGE_RESOLUTION|>--- conflicted
+++ resolved
@@ -143,21 +143,12 @@
 			return nil, errIncorrectBlockVersion
 		}
 		return NewSignedBeaconBlock(&eth.SignedBeaconBlockBellatrix{Block: pb, Signature: signature})
-<<<<<<< HEAD
-	case version.BellatrixBlind:
-		pb, ok := pb.(*eth.BlindedBeaconBlockBellatrix)
-		if !ok {
-			return nil, errIncorrectBlockVersion
-		}
-		return NewSignedBeaconBlock(&eth.SignedBlindedBeaconBlockBellatrix{Block: pb, Signature: signature})
 	case version.EIP4844:
 		pb, ok := pb.(*eth.BeaconBlockWithBlobKZGs)
 		if !ok {
 			return nil, errIncorrectBlockVersion
 		}
 		return NewSignedBeaconBlock(&eth.SignedBeaconBlockWithBlobKZGs{Block: pb, Signature: signature})
-=======
->>>>>>> b787fd87
 	default:
 		return nil, errUnsupportedBeaconBlock
 	}
